--- conflicted
+++ resolved
@@ -5,13 +5,8 @@
     runs-on: ${{ matrix.os }}
     strategy:
       matrix:
-<<<<<<< HEAD
         os: [ubuntu-20.04, windows-latest, macos-latest]
-        python-version: [3.6, 3.7, 3.8, 3.9, "3.10"]
-=======
-        os: [ubuntu-latest, windows-latest, macos-latest]
         python-version: [3.6, 3.7, 3.8, 3.9, "3.10", "3.11"]
->>>>>>> 6e5dad1b
 
     steps:
     - name: Check out repository
