--- conflicted
+++ resolved
@@ -427,13 +427,10 @@
         assert printer.doprint(a / b) == 'a[meter]/b[second]'
         assert printer.doprint(_2 * y) == '2.000000[dimensionless]*y[volt]'
         assert printer.doprint(sp.Derivative(a, b)) == 'Derivative(a[meter], b[second])'
-<<<<<<< HEAD
-=======
 
     def test_dimensionally_equivalent(self, model):
         membrane_stimulus_current_offset = model.get_symbol_by_ontology_term(OXMETA, "membrane_stimulus_current_offset")
         membrane_stimulus_current_period = model.get_symbol_by_ontology_term(OXMETA, "membrane_stimulus_current_period")
         membrane_voltage = model.get_symbol_by_ontology_term(OXMETA, "membrane_voltage")
         assert model.units.dimensionally_equivalent(membrane_stimulus_current_offset, membrane_stimulus_current_period)
-        assert not model.units.dimensionally_equivalent(membrane_stimulus_current_offset, membrane_voltage)
->>>>>>> 47916d0d
+        assert not model.units.dimensionally_equivalent(membrane_stimulus_current_offset, membrane_voltage)