--- conflicted
+++ resolved
@@ -332,12 +332,11 @@
         model_eqs = sorted(map(str, model.equations))
         assert model_eqs == sorted(map(str, set(eqs1))) or model_eqs == sorted(map(str, set(eqs2)))
 
-<<<<<<< HEAD
     def test_duplicate_unit_definition(self):
         with pytest.raises(ValueError) as value_info:
             load_model('test_duplicate_unit_definition.cellml')
         assert 'Duplicate unit definition wooster, unit names need to be unique!' in str(value_info)
-=======
+
     def test_dimensionless_exp(self):
         model = load_model('dimensionless_exp.cellml')
         assert sorted(map(str, model.variables())) == ['A$x', 'B$y']
@@ -382,7 +381,6 @@
         meter = model.units.get_unit('meter')
         offsetmeter = model.units.get_unit('offsetmeter')
         assert model.units.is_equivalent(meter, offsetmeter)
->>>>>>> 1a7f5c87
 
     def test_err_connect_to_non_existing_component(self):
         with pytest.raises(ValueError) as value_info:
