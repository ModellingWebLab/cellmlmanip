import logging
import os

import pytest
import sympy

from cellmlmanip import parser

from .shared import check_left_right_units_equal, load_model


logger = logging.getLogger(__name__)


class TestParser(object):
    @pytest.fixture(scope="class")
    def parser_instance(self):
        """Returns an instance of the parser reading test_simple_odes.cellml"""
        example_cellml = os.path.join(
            os.path.dirname(__file__), "cellml_files", "test_simple_odes.cellml"
        )
        p = parser.Parser(example_cellml)
        p.parse()
        return p

    def test_component_count(self, parser_instance):
        """ Tests correct number of components parsed."""
        # grep -c '<component ' test_simple_odes.cellml
        assert len(parser_instance.components) == 21

    def test_group_relationships(self, parser_instance):
        """ Tests the correct relationships are parsed."""
        assert parser_instance.components['circle_parent'].parent is None

        assert 'circle_x' in parser_instance.components['circle_parent'].encapsulated
        assert 'circle_y' in parser_instance.components['circle_parent'].encapsulated

        assert 'circle_x_source' in parser_instance.components['circle_x'].encapsulated
        assert 'circle_x_source' in parser_instance.components['circle_x_sibling'].siblings
        assert 'circle_x_sibling' in parser_instance.components['circle_x_source'].siblings
        assert 'circle_x' == parser_instance.components['circle_x_sibling'].parent

        assert 'circle_y_implementation' not in \
               parser_instance.components['circle_parent'].encapsulated

        assert 'circle_parent' == parser_instance.components['circle_x'].parent
        assert 'circle_parent' == parser_instance.components['circle_y'].parent

    def test_equations_count(self, simple_ode_model):
        """Tests correct number of equations read and then created where necessary by parser. """
        # Include 19 equations from model + 2 equations added by parser for unit conversion + 1 constant
        assert len(simple_ode_model.equations) == 22  # NOTE: determined by eye!

    def test_rdf(self, simple_ode_model):
        """ Tests correct number of rdf statements parsed. """
        assert len(simple_ode_model.rdf) == 21

    def test_connections_loaded(self, simple_ode_model):
        """ Tests the variables that are assigned to themselves.
        Note these variables do not occur on the lhs of any equation."""
        # these are all unconnected variables
        unconnected = ['environment$time',
                       'single_independent_ode$sv1',
                       'single_ode_rhs_const_var$sv1',
                       'single_ode_rhs_const_var$a',
                       'single_ode_rhs_computed_var$sv1',
                       'single_ode_rhs_computed_var$a',
                       'derived_from_state_var$dbl_sv1',
                       'deriv_on_rhs$sv1_rate',
                       'circle_x_source$x',
                       'circle_x_sibling$x2',
                       'circle_y_implementation$y',
                       'circle_y_implementation$rhs',
                       'circle_sibling$local_complex_maths',
                       'time_units_conversion1$sv1',
                       'deriv_on_rhs1a$sv1_rate',
                       'time_units_conversion2$sv1',
                       'deriv_on_rhs2a$sv1_rate',
                       'state_units_conversion1$sv1',
                       'deriv_on_rhs1b$sv1_rate',
                       'state_units_conversion2$sv1',
                       'deriv_on_rhs2b$sv1_rate']
        for name in unconnected:
            variable = simple_ode_model.get_variable_by_name(name)
            assert variable == variable.assigned_to

    def test_connections(self, simple_ode_model):
        """ Tests the variables that are assigned to other variable.
        Note these variables appear on lhs of an equation.
        """
        # Check environment component's time variable has propagated
        environment__time = simple_ode_model.get_variable_by_name('environment$time')

        # We're checking sympy.Dummy objects (same name != same hash)
        assert isinstance(environment__time, sympy.Dummy)
        assert environment__time != sympy.Dummy(environment__time.name)

        state_units_conversion2__time = \
            simple_ode_model.get_variable_by_name('state_units_conversion2$time').assigned_to
        assert environment__time == state_units_conversion2__time

        # propagated environment time to inside nested component circle_y
        circle_y__time = simple_ode_model.get_variable_by_name('circle_y$time').assigned_to
        assert environment__time == circle_y__time

        # we have a new equation that links together times in different units
        time_units_conversion2__time = \
            simple_ode_model.get_variable_by_name('time_units_conversion2$time').assigned_to
        # equation = sympy.Eq(time_units_conversion2__time, environment__time)
        equation = [e for e in simple_ode_model.equations if e.lhs == time_units_conversion2__time]
        assert len(equation) == 1
        equation = equation.pop()
        assert len(equation.rhs.find(environment__time)) == 1

    def test_add_units_to_equations(self, simple_ode_model):
        """ Tests that parser reads all equations, adds and works out units and then
        adds equations for necessary conversions"""
        # Eq(Derivative(_single_independent_ode$sv1, _environment$time), _1.00000000000000)
        # mV/millisecond == mV_per_ms
        test_equation = simple_ode_model.equations[0]
        lhs_units = simple_ode_model.units.evaluate_units(test_equation.lhs)
        rhs_units = simple_ode_model.units.evaluate_units(test_equation.rhs)
        assert simple_ode_model.units.is_equivalent(rhs_units, lhs_units)

        # two connected variables required conversion:
        # 1. time_units_conversion1
        #    Eq(_time_units_conversion1$time, _environment$time) second != millisecond
        # 2. time_units_conversion2
        #    Eq(_time_units_conversion2$time, _environment$time) microsecond != millisecond

        require_conversion = [simple_ode_model.get_variable_by_name('time_units_conversion1$time').assigned_to,
                              simple_ode_model.get_variable_by_name('time_units_conversion2$time').assigned_to]

        # find the equations that define these variables that require conversion
        invalid_rhs_lhs_count = 0
        for index, equation in enumerate(simple_ode_model.equations):
            if equation.lhs in require_conversion:
                # the lhs and rhs units should be equal
                invalid_rhs_lhs_count += 1
                lhs_units = simple_ode_model.units.evaluate_units(equation.lhs)
                rhs_units = simple_ode_model.units.evaluate_units(equation.rhs)
                assert simple_ode_model.units.is_equivalent(lhs_units, rhs_units)
        assert invalid_rhs_lhs_count == 2

    def test_check_rdf_identities(self, simple_ode_model):
        """Checks that every variable in a model with an ``rdf_identity`` is a source variable."""
        for variable in simple_ode_model.graph:
            if variable.is_Derivative:
                variable = variable.free_symbols.pop()
            if variable.rdf_identity is not None:
                assert variable == variable.assigned_to, ('%s has cmeta id but is assigned to %s',
                                                          variable.dummy, variable.assigned_to)

    def check_dummy_assignment(self, simple_ode_model):
        """Every variable in the model should be assigned to itself or another variable.
        The source variable must be assigned to itself."""
        for variable in simple_ode_model.graph:
            if variable.is_Derivative:
                variable = variable.free_symbols.pop()
            # either the variable is assigned to itself
            if variable == variable.assigned_to:
                continue

            # or the variable is assigned to a source variable
            source = variable.assigned_to

            # the source dummy must be assigned to itself
            assert source.assigned_to == source, ('%s is assigned to %s, which is assigned to %s',
                                                  variable, source, source.assigned_to)

    def test_connect_to_hidden_component(self):
        """ Tests parser throws exception when cannot connect components. """
        example_cellml = os.path.join(
            os.path.dirname(__file__), "cellml_files", "err_connect_to_hidden_component.cellml"
        )
        p = parser.Parser(example_cellml)

        with pytest.raises(ValueError) as value_info:
            p.parse()

        assert 'Cannot determine the source & target' in str(value_info.value)

    def test_bad_connection_units(self):
        """ Tests parser throws exception when a units of connected variables
         are incompatible and a conversion equation cannot be created. """
        example_cellml = os.path.join(
            os.path.dirname(__file__), "cellml_files", "err_bad_connection_units.cellml"
        )
        p = parser.Parser(example_cellml)

        from pint.errors import DimensionalityError
        with pytest.raises(DimensionalityError) as dim_error:
            p.parse()

        match = ("Cannot convert from 'second' ([time]) to "
                 "'volt' ([length] ** 2 * [mass] / [current] / [time] ** 3)")

        assert match in str(dim_error.value)

    def test_new_base_units(self):
        """Tests unit checking in a model that defines a new base unit."""
        cellml = os.path.join(os.path.dirname(__file__), "cellml_files", "algebraic.cellml")
        p = parser.Parser(cellml)
        model = p.parse()
        for e in model.equations:
            check_left_right_units_equal(model.units, e)

    def test_algebraic_model(self):
        """Tests parsing of a model with no ODEs works."""
        model = load_model('algebraic')

        # Getting the free variable raises an exception
        with pytest.raises(ValueError):
            model.get_free_variable()

    def test_units_with_multiplier(self):
        """Tests parsing a unit with a multiplier."""
        cellml = os.path.join(os.path.dirname(__file__), 'cellml_files', 'imperial_units.cellml')
        p = parser.Parser(cellml)
        m = p.parse()
        i = m.units.get_unit('inch')
        assert m.units.format(i, True) == '0.0254 meter'

    def test_undefined_variable(self):
        """ Tests parser exception for undefined variable. """
        example_cellml = os.path.join(
            os.path.dirname(__file__), "cellml_files", "undefined_variable.cellml"
        )
        p = parser.Parser(example_cellml)
        with pytest.raises(AssertionError) as assert_info:
            p.parse()

        match = 'c$b not found in symbol dict'
        assert match in str(assert_info.value)

    def test_multiple_math_elements(self):
        """ Tests parser correctly handles a component with more than one math element. """
        model = load_model('3.4.2.1.component_with_maths.cellml')
        assert len(list(model.equations)) == 2

    def test_bad_unit_definitions(self):
        """ Tests parser exception for invalid unit declarations in a model. """
        bad_unit_models = ['5.4.2.2.unit_cycle_1.cellml',
                           '5.4.2.2.unit_cycle_3.cellml',
                           '5.4.2.2.unit_units_invalid.cellml']
        for bad_unit_model in bad_unit_models:
            example_cellml = os.path.join(
                os.path.dirname(__file__), "cellml_files", bad_unit_model
            )
            p = parser.Parser(example_cellml)
            with pytest.raises(ValueError) as value_error:
                p.parse()
            assert 'Cannot create units' in str(value_error.value)

    def test_component_units_unsupported(self):
        """ Tests parser exception: Component units are not supported. """

        path = os.path.join(os.path.dirname(__file__), 'cellml_files', '3.4.2.1.component_with_units.cellml')
        p = parser.Parser(path)
        with pytest.raises(ValueError, match='Defining units inside components is not supported'):
            p.parse()

    def test_reactions_unsupported(self):
        """ Tests parser exception: Reactions are not supported. """

        path = os.path.join(os.path.dirname(__file__), 'cellml_files', '3.4.2.1.component_with_reactions.cellml')
        p = parser.Parser(path)
        with pytest.raises(ValueError, match='Reactions are not supported'):
            p.parse()

    def test_transform_constants(self):
        """ Tests Parser.transform_constants(). """

        # Parse model, which should convert an initial value to an equation
        model = load_model('initial_value_constant.cellml')
        v = model.get_variable_by_name('A$a')

        # Initial value should be None, if transform_constants worked
        assert v.initial_value is None

        # And its RHS value should be 1
        assert model.get_value(v) == 1

        # And the equations should have matching units
        for eq in model.equations:
            check_left_right_units_equal(model.units, eq)

    def test_validation(self):
        """ Tests that RNG validation can pick stuff up. """

        path = os.path.join(os.path.dirname(__file__), 'cellml_files', 'err_extra_content.cellml')
        p = parser.Parser(path)
        with pytest.raises(ValueError, match='Element model has extra content'):
            p.parse()

    def test_bad_encapsulation(self):
        with pytest.raises(ValueError, match="Encapsulated component circle_x already added!"):
            load_model('test_simple_odes_bad_encapsulation')

    def test_wrong_parent_component(self):
        with pytest.raises(ValueError, match=("Parent of component dummy2 already dummy. "
                                              "Cannot set environment: multiple parents not allowed!")):
            load_model('test_wrong_parent_component')

    def test_wrong_encapsulation(self):
        with pytest.raises(ValueError, match="Encapsulated component circle_x_sibling already added!"):
            load_model('test_wrong_encapsulation')

    def test_wrong_relationship_tags(self):
        with pytest.raises(ValueError, match="Expecting exactly 1 relationship_ref tag per group, got 2!"):
            load_model('test_wrong_relationship_tags')

    def test_wrong_connections(self):
        with pytest.raises(ValueError, match=(r'Target already assigned to environment\$time '
                                              r'before assignment to environment\$time')):
            load_model('test_wrong_connections')

    def test_piecewise_booleans_error(self):
        # Testing a model with a boolean in expression being passed to Piecewise
        # see https://github.com/sympy/sympy/issues/24086
        # and https://github.com/ModellingWebLab/cellmlmanip/issues/350
        model = load_model('parsing_err_bool_in_cond.cellml')
        assert sorted(map(str, model.variables())) == ['A$iffalse', 'A$iftrue', 'A$x']

        zero, one, Ax, iffalse, iftrue = sympy.symbols('_0, _1, _A$x, _A$iffalse, _A$iftrue')
        eqs1 = [sympy.Eq(iffalse, sympy.Piecewise((one, sympy.Eq(False, sympy.Eq(zero, Ax))), (zero, True))),
                sympy.Eq(iftrue, sympy.Piecewise((one, sympy.Eq(True, sympy.Eq(zero, Ax))), (zero, True))),
                sympy.Eq(Ax, zero)]
        eqs2 = [sympy.Eq(iffalse, sympy.Piecewise((one, sympy.Eq(False, sympy.Eq(Ax, zero))), (zero, True))),
                sympy.Eq(iftrue, sympy.Piecewise((one, sympy.Eq(True, sympy.Eq(Ax, zero))), (zero, True))),
                sympy.Eq(Ax, zero)]
        model_eqs = sorted(map(str, model.equations))
        assert model_eqs == sorted(map(str, set(eqs1))) or model_eqs == sorted(map(str, set(eqs2)))

<<<<<<< HEAD
    def test_dimensionless_exp(self):
        model = load_model('dimensionless_exp.cellml')
        assert sorted(map(str, model.variables())) == ['A$x', 'B$y']
        dimensionless = model.units.get_unit('dimensionless')
        hyper_dimensionless = model.units.get_unit('hyper_dimensionless')
        cf1 = model.units.convert(1 * dimensionless, hyper_dimensionless).magnitude
        cf2 = model.units.convert(1 * hyper_dimensionless, dimensionless).magnitude
        assert cf1 == cf2 == 1

    def test_dimensionless_multiplier(self):
        model = load_model('dimensionless_multiplier.cellml')
        assert sorted(map(str, model.variables())) == ['A$x', 'B$y']
        dimensionless = model.units.get_unit('dimensionless')
        halves = model.units.get_unit('halves')
        cf1 = model.units.convert(1 * dimensionless, halves).magnitude
        cf2 = model.units.convert(1 * halves, dimensionless).magnitude
        assert cf1 == 2
        assert cf2 == 0.5

    def test_dimensionless_multiplier2(self):
        model = load_model('dimensionless_multiplier2.cellml')
        meter = model.units.get_unit('meter')
        half_meter = model.units.get_unit('half_meter')
        cf1 = model.units.convert(2 * meter, half_meter).magnitude
        cf2 = model.units.convert(3 * half_meter, meter).magnitude
        assert cf1 == 4.0
        assert cf2 == 1.5

    def test_dimensionless_offset(self):
        with pytest.raises(ValueError):
            load_model('dimensionless_offset.cellml')

    def test_offset(self, caplog):
        with pytest.raises(ValueError) as value_info:
            load_model('test_offset.cellml')
        assert 'Offsets in units are not supported!' in str(value_info)

    def test_offset_0(self, caplog):
        model = load_model('test_offset_0.cellml')
        assert 'Offsets in unit definitions are not supported and are ignored!' not in caplog.text
        assert sorted(map(str, model.variables())) == ['A$x', 'B$y']
        meter = model.units.get_unit('meter')
        offsetmeter = model.units.get_unit('offsetmeter')
        assert model.units.is_equivalent(meter, offsetmeter)
=======
    def test_duplicate_component_name(self):
        with pytest.raises(ValueError) as value_info:
            load_model('test_duplicate_component_names.cellml')
        assert 'Duplicate component name c1, component names must be unique!' in str(value_info.value)
>>>>>>> fafb8106
<|MERGE_RESOLUTION|>--- conflicted
+++ resolved
@@ -332,7 +332,6 @@
         model_eqs = sorted(map(str, model.equations))
         assert model_eqs == sorted(map(str, set(eqs1))) or model_eqs == sorted(map(str, set(eqs2)))
 
-<<<<<<< HEAD
     def test_dimensionless_exp(self):
         model = load_model('dimensionless_exp.cellml')
         assert sorted(map(str, model.variables())) == ['A$x', 'B$y']
@@ -377,9 +376,8 @@
         meter = model.units.get_unit('meter')
         offsetmeter = model.units.get_unit('offsetmeter')
         assert model.units.is_equivalent(meter, offsetmeter)
-=======
+
     def test_duplicate_component_name(self):
         with pytest.raises(ValueError) as value_info:
             load_model('test_duplicate_component_names.cellml')
-        assert 'Duplicate component name c1, component names must be unique!' in str(value_info.value)
->>>>>>> fafb8106
+        assert 'Duplicate component name c1, component names must be unique!' in str(value_info.value)