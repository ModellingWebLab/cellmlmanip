--- conflicted
+++ resolved
@@ -332,13 +332,11 @@
         model_eqs = sorted(map(str, model.equations))
         assert model_eqs == sorted(map(str, set(eqs1))) or model_eqs == sorted(map(str, set(eqs2)))
 
-<<<<<<< HEAD
     def test_err_connect_to_non_existing_component(self):
         with pytest.raises(ValueError):
             load_model('err_connect_to_non_existing_component.cellml')
-=======
+
     def test_duplicate_component_name(self):
         with pytest.raises(ValueError) as value_info:
             load_model('test_duplicate_component_names.cellml')
-        assert 'Duplicate component name c1, component names must be unique!' in str(value_info.value)
->>>>>>> fafb8106
+        assert 'Duplicate component name c1, component names must be unique!' in str(value_info.value)