import os

import pytest

import cellmlmanip


OXMETA = "https://chaste.comlab.ox.ac.uk/cellml/ns/oxford-metadata#"


@pytest.fixture
def model():
    return cellmlmanip.load_model(os.path.join(os.path.dirname(__file__), 'cellml_files', "test_simple_odes.cellml"))


@pytest.fixture
def simple_model():
    return cellmlmanip.load_model(os.path.join(os.path.dirname(__file__), 'cellml_files', "simple_model_units.cellml"))


def test_add_preferred_custom_unit_name(model):
    time_var = model.get_symbol_by_ontology_term(OXMETA, "time")
    assert str(model.units.summarise_units(time_var)) == "ms"
    model.units.add_preferred_custom_unit_name('millisecond', [{'prefix': 'milli', 'units': 'second'}])
    assert str(model.units.summarise_units(time_var)) == "millisecond"
    # add_custom_unit does not allow adding already existing units but add_preferred_custom_unit_name does since we
    # cannot know in advance if a model will already have the unit named this way. To test this we add the same unit
    # again
    model.units.add_preferred_custom_unit_name('millisecond', [{'prefix': 'milli', 'units': 'second'}])
    assert str(model.units.summarise_units(time_var)) == "millisecond"


<<<<<<< HEAD
def test_conversion_factor(simple_model):
    simple_model.get_equation_graph(True)  # set up the graph - it is not automatic
    symbol_b1 = simple_model.get_symbol_by_cmeta_id("b_1")
    equation = simple_model.get_equations_for([symbol_b1])
    factor = simple_model.units.get_conversion_factor(1 * simple_model.units.summarise_units(equation[0].lhs),
                                                      simple_model.units.ureg('us').units)
    assert factor == 1000
=======
def test_conversion_factor_original(simple_model):
    simple_model.get_equation_graph(True)  # set up the graph - it is not automatic
    symbol_b1 = simple_model.get_symbol_by_cmeta_id("b_1")
    equation = simple_model.get_equations_for([symbol_b1])
    factor = simple_model.units.get_conversion_factor(quantity=1 * simple_model.units.summarise_units(equation[0].lhs),
                                                      to_unit=simple_model.units.ureg('us').units)
    assert factor == 1000


def test_conversion_factor_bad_types(simple_model):
    simple_model.get_equation_graph(True)  # set up the graph - it is not automatic
    symbol_b1 = simple_model.get_symbol_by_cmeta_id("b_1")
    equation = simple_model.get_equations_for([symbol_b1])
    expression = equation[0].lhs
    to_unit = simple_model.units.ureg('us').units
    from_unit = simple_model.units.summarise_units(expression)
    quantity = 1 * from_unit
    # no source unit
    with pytest.raises(AssertionError, match='^No unit given as source.*'):
        simple_model.units.get_conversion_factor(to_unit=to_unit)
    with pytest.raises(AssertionError, match='^No unit given as source.*'):
        simple_model.units.get_conversion_factor(to_unit)

    # no target unit
    with pytest.raises(TypeError):
        simple_model.units.get_conversion_factor(from_unit=from_unit)
    # multiple sources
    with pytest.raises(AssertionError, match='^Multiple target.*'):
        simple_model.units.get_conversion_factor(to_unit, from_unit=from_unit, quantity=quantity)
    # incorrect types
    with pytest.raises(AssertionError, match='^from_unit must be of type pint:Unit$'):
        simple_model.units.get_conversion_factor(to_unit, from_unit=quantity)
    with pytest.raises(AssertionError, match='^quantity must be of type pint:Quantity$'):
        simple_model.units.get_conversion_factor(to_unit, quantity=from_unit)
    with pytest.raises(AssertionError, match='^expression must be of type Sympy expression$'):
        simple_model.units.get_conversion_factor(to_unit, expression=quantity)

    # unit to unit
    assert simple_model.units.get_conversion_factor(to_unit=to_unit, from_unit=from_unit) == 1000
    # quantity to unit
    assert simple_model.units.get_conversion_factor(to_unit=to_unit, quantity=quantity) == 1000
    # expression to unit
    assert simple_model.units.get_conversion_factor(to_unit=to_unit, expression=expression) == 1000


def test_conversion_factor_same_units(simple_model):
    simple_model.get_equation_graph(True)  # set up the graph - it is not automatic
    symbol_b = simple_model.get_symbol_by_cmeta_id("b")
    equation = simple_model.get_equations_for([symbol_b])
    expression = equation[1].rhs
    to_unit = simple_model.units.ureg('per_ms').units
    from_unit = simple_model.units.summarise_units(expression)
    quantity = 1 * from_unit
    # quantity to unit
    assert simple_model.units.get_conversion_factor(to_unit=to_unit, quantity=quantity) == 1
    # unit to unit
    assert simple_model.units.get_conversion_factor(to_unit=to_unit, from_unit=from_unit) == 1
    # expression to unit
    assert simple_model.units.get_conversion_factor(to_unit=to_unit, expression=expression) == 1
>>>>>>> 4b3a4b1e
<|MERGE_RESOLUTION|>--- conflicted
+++ resolved
@@ -30,15 +30,6 @@
     assert str(model.units.summarise_units(time_var)) == "millisecond"
 
 
-<<<<<<< HEAD
-def test_conversion_factor(simple_model):
-    simple_model.get_equation_graph(True)  # set up the graph - it is not automatic
-    symbol_b1 = simple_model.get_symbol_by_cmeta_id("b_1")
-    equation = simple_model.get_equations_for([symbol_b1])
-    factor = simple_model.units.get_conversion_factor(1 * simple_model.units.summarise_units(equation[0].lhs),
-                                                      simple_model.units.ureg('us').units)
-    assert factor == 1000
-=======
 def test_conversion_factor_original(simple_model):
     simple_model.get_equation_graph(True)  # set up the graph - it is not automatic
     symbol_b1 = simple_model.get_symbol_by_cmeta_id("b_1")
@@ -97,5 +88,4 @@
     # unit to unit
     assert simple_model.units.get_conversion_factor(to_unit=to_unit, from_unit=from_unit) == 1
     # expression to unit
-    assert simple_model.units.get_conversion_factor(to_unit=to_unit, expression=expression) == 1
->>>>>>> 4b3a4b1e
+    assert simple_model.units.get_conversion_factor(to_unit=to_unit, expression=expression) == 1