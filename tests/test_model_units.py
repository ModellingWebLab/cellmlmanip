--- conflicted
+++ resolved
@@ -20,35 +20,20 @@
         model = parser_instance.parse()
         return model
 
-<<<<<<< HEAD
     def test_symbols(self, model):
-        model.get_equation_graph(True)  # set up the graph - it is not automatic
-=======
-    def test_symbols(self, parser_instance, model):
->>>>>>> 5c90b6f6
         symbol = model.get_symbol_by_cmeta_id("a")
         assert symbol.is_Symbol
         symbol = model.get_symbol_by_cmeta_id("b")
         assert symbol.is_Symbol
 
-<<<<<<< HEAD
     def test_equations(self, model):
-        model.get_equation_graph(True)  # set up the graph - it is not automatic
-=======
-    def test_equations(self, parser_instance, model):
->>>>>>> 5c90b6f6
         symbol_a = model.get_symbol_by_cmeta_id("a")
         equation = model.get_equations_for([symbol_a])
         assert len(equation) == 1
         assert equation[0].lhs == symbol_a
         assert equation[0].rhs == 1.0
 
-<<<<<<< HEAD
     def test_equations_2(self, model):
-        model.get_equation_graph(True)  # set up the graph - it is not automatic
-=======
-    def test_equations_2(self, parser_instance, model):
->>>>>>> 5c90b6f6
         symbol_a = model.get_symbol_by_cmeta_id("a")
         symbol_b = model.get_symbol_by_cmeta_id("b")
         equation = model.get_equations_for([symbol_b])
@@ -58,12 +43,7 @@
         assert equation[1].lhs == symbol_b
         assert equation[1].rhs == 2.0 / symbol_a
 
-<<<<<<< HEAD
     def test_units(self, model):
-        model.get_equation_graph(True)  # set up the graph - it is not automatic
-=======
-    def test_units(self, parser_instance, model):
->>>>>>> 5c90b6f6
         symbol_a = model.get_symbol_by_cmeta_id("a")
         equation = model.get_equations_for([symbol_a])
         assert model.units.summarise_units(equation[0].lhs) == 'ms'
