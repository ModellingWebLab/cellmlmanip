import os

import pytest
import sympy as sp

from cellmlmanip import parser, units
from cellmlmanip.model import Model, VariableDummy

from . import shared


class TestModelFunctions():
    """ Tests for all methods on Model class """

    ###############################################################
    # fixtures

    @pytest.fixture
    def local_model(scope='function'):
        """ Fixture to load a local copy of  the basic_ode model that may get modified. """
        return shared.load_model('basic_ode')

    @pytest.fixture
    def local_hh_model(scope='function'):
        """ Fixture to load a local copy of  the hodgkin_huxley_squid_axon_model_1952_modified
        model that may get modified. """
        return shared.load_model('hodgkin_huxley_squid_axon_model_1952_modified')

    ##########################################################
    # check equation graph property

    # also tested in test_hodgkin
    def test_graph_property(self, basic_model):
        """ Tests that the graph property for Model has been constructed correctly. """

        graph1 = basic_model.graph
        assert(len(graph1.nodes) == 3)
        names = ['env_ode$sv1', 'environment$time']
        for v in graph1:
            if not v.is_Derivative:
                assert (v.name in names)
            else:
                for a in v._args:
                    if a.is_Dummy:
                        assert(a.name in names)
                    else:
                        for b in a._args:
                            if b.is_Dummy:
                                assert (b.name in names)

    def test_graph_for_dae(self):
        """ Checks if writing a DAE in a model raises an exceptions. """

        # Parsing should be OK
        path = os.path.join(os.path.dirname(__file__), 'cellml_files', '4.algebraic_ode_model.cellml')
        model = parser.Parser(path).parse()

        # But equation graph will raise error (if accessed)
        with pytest.raises(RuntimeError, match='DAEs are not supported'):
            model.graph

    #######################################################################
    # this section contains tests for each get_XXX function on Model

    def test_get_state_symbols(self, basic_model):
        """ Tests Model.get_state_symbols() works correctly. """

        state_symbols = basic_model.get_state_symbols()
        assert len(state_symbols) == 1
        assert state_symbols[0].name == 'env_ode$sv1'

    def test_get_state_symbols2(self, aslanidi_model):
        """ Tests Model.get_state_symbols() works correctly. """
        state_symbols = aslanidi_model.get_state_symbols()
        assert len(state_symbols) == 29
        assert str(state_symbols) == \
            '[_membrane$V, _sodium_current_m_gate$m, _sodium_current_h1_gate$h1, _sodium_current_h2_gate$h2, '\
            '_L_type_Ca_channel_d_L_gate$d_L, _L_type_Ca_channel_f_L_gate$f_L, '\
            '_T_type_Ca_channel_d_T_gate$d_T, _T_type_Ca_channel_f_T_gate$f_T, '\
            '_Ca_independent_transient_outward_K_current_r_gate$r, '\
            '_Ca_independent_transient_outward_K_current_s1_gate$s1, '\
            '_Ca_independent_transient_outward_K_current_s2_gate$s2, '\
            '_Ca_independent_transient_outward_K_current_s3_gate$s3, _delayed_rectifier_K_current_z_gate$z, '\
            '_delayed_rectifier_K_current_pa_gate$p_a, _delayed_rectifier_K_current_pi_gate$p_i, '\
            '_intracellular_ion_concentrations$Na_i, _intracellular_ion_concentrations$Ca_i, '\
            '_intracellular_ion_concentrations$K_i, _intracellular_Ca_buffering$O_C, '\
            '_intracellular_Ca_buffering$O_TC, _intracellular_Ca_buffering$O_TMgC, '\
            '_intracellular_Ca_buffering$O_TMgMg, _cleft_space_ion_concentrations$K_c, '\
            '_Ca_handling_by_the_SR$Ca_rel, _Ca_handling_by_the_SR$Ca_up, _Ca_handling_by_the_SR$O_Calse, '\
            '_Ca_handling_by_the_SR$F1, _Ca_handling_by_the_SR$F2, _Ca_handling_by_the_SR$F3]'

    # also tested in test_hodgkin
    def test_get_free_variable_symbol(self, basic_model):
        """ Tests Model.get_free_variable_symbol() works correctly. """

        free_variable_symbol = basic_model.get_free_variable_symbol()
        assert free_variable_symbol.name == 'environment$time'

    def test_get_free_variable_symbol_1(self, aslanidi_model):
        """ Tests Model.get_free_variable_symbol() works correctly. """

        free_variable_symbol = aslanidi_model.get_free_variable_symbol()
        assert free_variable_symbol.name == 'environment$time'

    # also tested in test_aslanidi
    def test_get_initial_value(self, aslanidi_model):
        """ Tests Model.get_initial_value() works correctly. """

        membrane_voltage = aslanidi_model.get_symbol_by_ontology_term(shared.OXMETA, "membrane_voltage")
        assert(aslanidi_model.get_initial_value(membrane_voltage) == -80.0)

    def test_get_derivative_symbols(self, basic_model):
        """ Tests Model.get_derivative_symbols() works correctly. """

        derivs = basic_model.get_derivative_symbols()
        assert len(derivs) == 1
        deriv = derivs[0]
        assert deriv.is_Derivative
        assert len(deriv.variables) == 1
        assert deriv.variables[0].is_Dummy
        assert deriv.variables[0].name == 'environment$time'

    def test_get_derivative_symbols2(self, aslanidi_model):
        derivs = aslanidi_model.get_derivative_symbols()
        assert len(derivs) == 29

        assert str(derivs) == '[Derivative(_membrane$V, _environment$time), '\
            'Derivative(_sodium_current_m_gate$m, _environment$time), '\
            'Derivative(_sodium_current_h1_gate$h1, _environment$time), '\
            'Derivative(_sodium_current_h2_gate$h2, _environment$time), '\
            'Derivative(_L_type_Ca_channel_d_L_gate$d_L, _environment$time), '\
            'Derivative(_L_type_Ca_channel_f_L_gate$f_L, _environment$time), '\
            'Derivative(_T_type_Ca_channel_d_T_gate$d_T, _environment$time), '\
            'Derivative(_T_type_Ca_channel_f_T_gate$f_T, _environment$time), '\
            'Derivative(_Ca_independent_transient_outward_K_current_r_gate$r, _environment$time), '\
            'Derivative(_Ca_independent_transient_outward_K_current_s1_gate$s1, _environment$time), '\
            'Derivative(_Ca_independent_transient_outward_K_current_s2_gate$s2, _environment$time), '\
            'Derivative(_Ca_independent_transient_outward_K_current_s3_gate$s3, _environment$time), '\
            'Derivative(_delayed_rectifier_K_current_z_gate$z, _environment$time), '\
            'Derivative(_delayed_rectifier_K_current_pa_gate$p_a, _environment$time), '\
            'Derivative(_delayed_rectifier_K_current_pi_gate$p_i, _environment$time), '\
            'Derivative(_intracellular_ion_concentrations$Na_i, _environment$time), '\
            'Derivative(_intracellular_ion_concentrations$Ca_i, _environment$time), '\
            'Derivative(_intracellular_ion_concentrations$K_i, _environment$time), '\
            'Derivative(_intracellular_Ca_buffering$O_C, _environment$time), '\
            'Derivative(_intracellular_Ca_buffering$O_TC, _environment$time), '\
            'Derivative(_intracellular_Ca_buffering$O_TMgC, _environment$time), '\
            'Derivative(_intracellular_Ca_buffering$O_TMgMg, _environment$time), '\
            'Derivative(_cleft_space_ion_concentrations$K_c, _environment$time), '\
            'Derivative(_Ca_handling_by_the_SR$Ca_rel, _environment$time), '\
            'Derivative(_Ca_handling_by_the_SR$Ca_up, _environment$time), '\
            'Derivative(_Ca_handling_by_the_SR$O_Calse, _environment$time), '\
            'Derivative(_Ca_handling_by_the_SR$F1, _environment$time), '\
            'Derivative(_Ca_handling_by_the_SR$F2, _environment$time), '\
            'Derivative(_Ca_handling_by_the_SR$F3, _environment$time)]'

    def test_get_equations_for(self):
        """
        Tests Model.get_equations_for().
        """

        m = Model('simplification')
        u = m.get_units('dimensionless')
        t = m.add_variable('t', u)
        y1 = m.add_variable('y1', u, initial_value=10)
        y2 = m.add_variable('y2', u, initial_value=20)
        y3 = m.add_variable('y3', u, initial_value=30)
        v1 = m.add_variable('v1', u)
        v2 = m.add_variable('v2', u)
        v3 = m.add_variable('v3', u)
        v4 = m.add_variable('v4', u)
        v5 = m.add_variable('v5', u)
        a1 = m.add_variable('a1', u)

        # dy1/dt = 1
        m.add_equation(sp.Eq(sp.Derivative(y1, t), m.add_number(1, u)))
        # dy2/dt = v1 --> Doesn't simplify, reference to v1 is maintained
        m.add_equation(sp.Eq(sp.Derivative(y2, t), v1))
        # dy3/dt = v2 * (2 + dy1/dt)
        m.add_equation(sp.Eq(sp.Derivative(y3, t), sp.Mul(v2, sp.Add(m.add_number(2, u), sp.Derivative(y1, t)))))
        # v1 = (5 - 5) * v3 --> Simplifies to 0
        m.add_equation(sp.Eq(v1, sp.Mul(sp.Add(m.add_number(5, u), m.add_number(-5, u)), v3)))
        # v2 = 23 + v4 --> Doesn't simplify, reference to v4 is maintained
        m.add_equation(sp.Eq(v2, sp.Add(m.add_number(23, u), v4)))
        # v3 = 2 / 3
        m.add_equation(sp.Eq(v3, sp.Mul(m.add_number(2, u), sp.Pow(m.add_number(3, u), sp.S.NegativeOne))))
        # v4 = -23
        m.add_equation(sp.Eq(v4, m.add_number(-23, u)))
        # v5 = v3 + v4
        m.add_equation(sp.Eq(v5, sp.Add(v3, v4)))
        # a1 = v5 + v2 + v1 + t
        m.add_equation(sp.Eq(a1, sp.Add(v5, v2, v1, t)))

        # Simplified equations
        e_v1 = sp.Eq(v1, sp.Number(0))
        e_v2 = sp.Eq(v2, sp.Add(v4, sp.Number(23)))
        e_v3 = sp.Eq(v3, sp.Number(2 / 3))
        e_v4 = sp.Eq(v4, sp.Number(-23))
        e_v5 = sp.Eq(v5, sp.Add(v3, v4))
        e_a1 = sp.Eq(a1, sp.Add(v1, v2, v5, t))

        d_y1 = sp.Derivative(y1, t)
        d_y2 = sp.Derivative(y2, t)
        d_y3 = sp.Derivative(y3, t)

        e_y1 = sp.Eq(d_y1, sp.Number(1))
        e_y2 = sp.Eq(d_y2, v1)
        e_y3 = sp.Eq(d_y3, sp.Mul(v2, sp.Add(sp.Number(2), d_y1)))

        # v1 with simplification: [v1=0] (simplified)
        eqs = m.get_equations_for([v1])
        assert eqs[0] == e_v1
        assert len(eqs) == 1

        # v1 without simplification: [v3=2/3, v1=(5-5)*v3]
        eqs = m.get_equations_for([v1], strip_units=False)
        assert eqs[0] == m.graph.nodes[v3]['equation']
        assert eqs[1] == m.graph.nodes[v1]['equation']
        assert len(eqs) == 2

        # dy1/dt with simplification: [dy1/dt=1]
        eqs = m.get_equations_for([d_y1])
        assert eqs[0] == e_y1
        assert len(eqs) == 1

        # dy2/dt with simplification: [v1=0, dy2/dt=v1]
        eqs = m.get_equations_for([d_y2])
        assert eqs[0] == e_v1
        assert eqs[1] == e_y2
        assert len(eqs) == 2

        # dy2/dt without simplification: [v3=2/3, v1=(5-5)*v3, dy2/dt=v1]
        eqs = m.get_equations_for([d_y2], strip_units=False)
        assert eqs[0] == m.graph.nodes[v3]['equation']
        assert eqs[1] == m.graph.nodes[v1]['equation']
        assert eqs[2] == m.graph.nodes[d_y2]['equation']
        assert len(eqs) == 3

        # dy3/dt with simpification: [dy1/dt=1, v4=-23, v2=v4+23, dy2/dt=v2*(2+dy1/dt)]
        eqs = m.get_equations_for([d_y3])
        assert e_y3 in eqs
        assert e_y1 in eqs
        assert e_v2 in eqs
        assert e_v4 in eqs
        assert len(eqs) == 4

        # a1 with simplification: [v1=0, v3=2/3, v4=-23, v2=v4+23, v5=v3+v4, a1=v1+v2+v5]
        eqs = m.get_equations_for([a1])
        assert eqs[0] == e_v1
        assert eqs[1] == e_v3
        assert eqs[2] == e_v4
        assert eqs[3] == e_v2
        assert eqs[4] == e_v5
        assert eqs[5] == e_a1
        assert len(eqs) == 6

        # a1 with only one level of recursion
        eqs = m.get_equations_for([a1], recurse=False)
        assert eqs[0] == e_v1
        assert eqs[1] == e_v2
        assert eqs[2] == e_v5
        assert eqs[3] == e_a1
        assert len(eqs) == 4

        # Multiple input symbols: [d_y1=1, v1=0, d_y2=v1, v4=-23, v2=23+v4, d_y3=v2*(2+d_y1)]
        eqs = m.get_equations_for([d_y1, d_y2, d_y3])
        assert eqs[0] == e_y1
        assert eqs[1] == e_v1
        assert eqs[2] == e_y2
        assert eqs[3] == e_v4
        assert eqs[4] == e_v2
        assert eqs[5] == e_y3
        assert len(eqs) == 6

    def test_get_value(self, aslanidi_model):
        """ Tests Model.get_value() works correctly. """

        symbol_a = aslanidi_model.get_symbol_by_ontology_term(shared.OXMETA, "membrane_capacitance")
        assert aslanidi_model.get_value(symbol_a) == 5e-5

    #################################################################
    # tests for get_symbol_XXX functions

    def test_get_symbol_by_cmeta_id(self, basic_model):
        """ Tests Model.get_symbol_by_cmeta_id() works correctly. """

        sv11 = basic_model.get_symbol_by_cmeta_id('sv11')
        assert sv11.name == 'env_ode$sv1'
        assert sv11.units == 'mV'

    def test_get_symbol_by_cmeta_id_2(self, aslanidi_model):
        """ Tests Model.get_symbol_by_cmeta_id() works correctly. """

        variable = aslanidi_model.get_symbol_by_cmeta_id('testcmeta')
        assert variable.name == 'intracellular_ion_concentrations$Na_i'
        assert variable.units == 'millimolar'

    def test_get_symbol_by_name(self, basic_model):
        """ Tests Model.get_symbol_by_name() works correctly. """

        sv11 = basic_model.get_symbol_by_name('env_ode$sv1')
        assert sv11.units == 'mV'

    def test_get_symbol_by_ontology_term(self, aslanidi_model):
        """ Tests Model.get_symbol_by_ontology_term() works correctly. """

        symbol_a = aslanidi_model.get_symbol_by_ontology_term(shared.OXMETA, 'membrane_capacitance')
        assert symbol_a.name == 'membrane$Cm'
        assert symbol_a.units == 'nanoF'

    def test_get_symbols_by_rdf(self, aslanidi_model):
        """ Tests Model.get_symbols_by_rdf() works correctly. """

        symbol_a = aslanidi_model.get_symbols_by_rdf(('http://biomodels.net/biology-qualifiers/', 'is'),
                                                     (shared.OXMETA, 'membrane_voltage'))
        assert len(symbol_a) == 1
        assert symbol_a[0].name == 'membrane$V'
        assert symbol_a[0].units == 'millivolt'

    ######################################################################
    # The functions listed for ontology/rdf are tested in test_rdf.py
    # Note these are functions that are not tested in this file as they are rdf related.
    #
    # In case of future changes this list was correct on 29 Nov 2019
    #
    # get_ontology_terms_by_symbol()
    # get_rdf_annotations()
    # get_rdf_value() - indirectly tested by test_get_rdf_annotations() in test_rdf.py
    # has_ontology_annotation()
    # add_rdf

    #########################################################################
    # test add/set functions

    def test_add_equation(self, local_model):
        """ Tests the Model.add_equation method.
        """
        model = local_model
        assert len(model.equations) == 1
        # so we are adding
        # newvar2 = newvar + newvar1
        # but need to also add newvar1 = 2; newvar = 2 in order or the graph to resolve correctly
        model.add_variable(name='newvar', units='mV')
        symbol = model.get_symbol_by_name('newvar')
        model.add_variable(name='newvar1', units='mV')
        symbol1 = model.get_symbol_by_name('newvar1')
        model.add_variable(name='newvar2', units='mV')
        symbol2 = model.get_symbol_by_name('newvar2')
        model.add_equation(sp.Eq(symbol, 2.0))
        model.add_equation(sp.Eq(symbol1, 2.0))
        model.add_equation(sp.Eq(symbol2, sp.Add(symbol, symbol1)))
        assert len(model.equations) == 4
        eqn = model.get_equations_for([symbol2])
        assert len(eqn) == 3
        assert eqn[0].lhs == symbol
        assert eqn[0].rhs == 2.0
        assert eqn[1].lhs == symbol1
        assert eqn[1].rhs == 2.0
        assert eqn[2].lhs == symbol2
        assert eqn[2].rhs == sp.Add(symbol, symbol1)

    def test_remove_equation(self, local_hh_model):
        """ Tests the Model.remove_equation method. """

        model = local_hh_model
        # Get model, assert that V is a state variable
        v = model.get_symbol_by_ontology_term(shared.OXMETA, 'membrane_voltage')
        assert v.type == 'state'

        # Now clamp it to -80mV
<<<<<<< HEAD
        rhs = model.add_number(-80, v.units)
        model.set_equation(v, rhs)
=======
        t = model.get_symbol_by_ontology_term(shared.OXMETA, 'time')
        equation = model.graph.nodes[sp.Derivative(v, t)]['equation']
        model.remove_equation(equation)
        equation = sp.Eq(v, model.add_number(-80, str(v.units)))
        model.add_equation(equation)
>>>>>>> 575cb90a

        # Check that V is no longer a state
        v = model.get_symbol_by_ontology_term(shared.OXMETA, 'membrane_voltage')
        assert v.type != 'state'

        # Now make V a state again
<<<<<<< HEAD
        t = model.get_symbol_by_ontology_term(shared.OXMETA, 'time')
        lhs = sp.Derivative(v, t)
        dvdt_units = v.units / t.units
        rhs = model.add_number(0, dvdt_units)
        model.set_equation(lhs, rhs)
=======
        dvdt_units = 'unlikely_unit_name'
        model.add_unit(dvdt_units, [
            {'units': str(v.units)},
            {'units': str(t.units), 'exponent': -1},
        ])
        model.remove_equation(equation)
        equation = sp.Eq(sp.Derivative(v, t), model.add_number(0, dvdt_units))
        model.add_equation(equation)
>>>>>>> 575cb90a

        # Check that V is a state again
        v = model.get_symbol_by_ontology_term(shared.OXMETA, 'membrane_voltage')
        assert v.type == 'state'

        # Test removing non-existing equation
        equation = sp.Eq(sp.Derivative(v, t), model.add_number(5, dvdt_units))
        with pytest.raises(KeyError, match='Equation not found'):
            model.remove_equation(equation)

    def test_add_number(self, local_model):
        """ Tests the Model.add_number method. """
        model = local_model
        number2 = model.add_number(2.0, 'mV')
        assert number2.is_Dummy

    def test_add_unit(self, local_model):
        """ Tests the Model.add_unit method. """
        model = local_model
        assert len(model.units.custom_defined) == 5

        assert 'uF' not in model.units.custom_defined
        model.add_unit('uF', [{'units': 'farad', 'prefix': 'micro'}])
        assert len(model.units.custom_defined) == 6
        assert 'uF' in model.units.custom_defined

        # repeated in TestModelAPI
        # Base units can't have attributes
        with pytest.raises(ValueError, match='can not be defined with unit attributes'):
            model.add_unit('unlikely_unit_name', [{'units': 'millivolt'}], base_units=True)
        assert len(model.units.custom_defined) == 6

    def test_add_variable(self, local_model):
        """ Tests the Model.add_variable() method. """
        model = local_model
        assert len(model.variables()) == 3
        with pytest.raises(KeyError):
            model.get_symbol_by_name('newvar') is None

        model.add_variable(name='newvar', units='mV')
        assert len(model.variables()) == 4
        assert model.get_symbol_by_name('newvar')

        # Repeatd in TestModelAPI
        # Variable can't be added twice
        unit = 'mV'
        model.add_variable(name='varvar1', units=unit)
        model.add_variable(name='varvar2', units=unit)
        assert len(model.variables()) == 6
        with pytest.raises(ValueError, match='already exists'):
            model.add_variable(name='varvar1', units=unit)

    ###################################################################
    # Unit related functionality

    def test_get_units(self):
        """ Tests Model.get_units(). """

        # Get predefined unit
        m = Model('test')
        m.get_units('volt')

        # Non-existent unit
        with pytest.raises(KeyError, match='Cannot find unit'):
            m.get_units('towel')

    def test_units(self, simple_units_model):
        """ Tests units read and calculated from a model. """
        symbol_a = simple_units_model.get_symbol_by_cmeta_id("a")
        equation = simple_units_model.get_equations_for([symbol_a], strip_units=False)
        assert simple_units_model.units.summarise_units(equation[0].lhs) == 'ms'
        assert simple_units_model.units.summarise_units(equation[0].rhs) == 'ms'

        symbol_b = simple_units_model.get_symbol_by_cmeta_id("b")
        equation = simple_units_model.get_equations_for([symbol_b])
        assert simple_units_model.units.summarise_units(equation[1].lhs) == 'per_ms'
        assert simple_units_model.units.summarise_units(equation[1].rhs) == '1 / ms'
        assert simple_units_model.units.is_unit_equal(simple_units_model.units.summarise_units(equation[1].lhs),
                                                      simple_units_model.units.summarise_units(equation[1].rhs))

    def test_bad_units(self, bad_units_model):
        """ Tests units read and calculated from an inconsistent model. """
        symbol_a = bad_units_model.get_symbol_by_cmeta_id("a")
        symbol_b = bad_units_model.get_symbol_by_cmeta_id("b")
        equation = bad_units_model.get_equations_for([symbol_b], strip_units=False)
        assert len(equation) == 2
        assert equation[0].lhs == symbol_a
        assert bad_units_model.units.summarise_units(equation[0].lhs) == 'ms'
        with pytest.raises(units.UnitError):
            # cellml file states a (ms) = 1 (ms) + 1 (second)
            bad_units_model.units.summarise_units(equation[0].rhs)

        assert equation[1].lhs == symbol_b
        with pytest.raises(units.UnitError):
            # cellml file states b (per_ms) = power(a (ms), 1 (second))
            bad_units_model.units.summarise_units(equation[1].rhs)

    ###################################################################
    # this section is for other functions

    def test_find_symbols_and_derivatives(self, basic_model):
        """ Tests Model.find_symbols_and_derivatives function. """
        a = VariableDummy('a', 'second')
        b = VariableDummy('b', 'second')
        ex = sp.Add(a, b)
        syms = basic_model.find_symbols_and_derivatives([ex])
        assert len(syms) == 2

    def test_find_symbols_and_derivatives2(self, hh_model):
        """ Tests Model.find_symbols_and_derivatives() function. """

        # Test on single variable expressions
        t = hh_model.get_free_variable_symbol()
        syms = hh_model.find_symbols_and_derivatives([t])
        assert len(syms) == 1
        assert t in syms

        v = hh_model.get_symbol_by_ontology_term(shared.OXMETA, "membrane_voltage")
        dvdt = sp.Derivative(v, t)
        syms = hh_model.find_symbols_and_derivatives([dvdt])
        assert len(syms) == 1
        assert sp.Derivative(v, t) in syms

        # Test on longer expressions
        x = sp.Float(1) + t * sp.sqrt(dvdt) - t
        syms = hh_model.find_symbols_and_derivatives([x])
        assert len(syms) == 2
        assert t in syms
        assert sp.Derivative(v, t) in syms

        # Test on multiple expressions
        y = sp.Float(2) + v
        syms = hh_model.find_symbols_and_derivatives([x, y])
        assert len(syms) == 3
        assert v in syms
        assert t in syms
        assert sp.Derivative(v, t) in syms

    def test_connect_variables(self, local_hh_model):
        """ Tests Model.connect_variables() function. """
        target = local_hh_model.get_symbol_by_name('sodium_channel$h')
        source = local_hh_model.get_symbol_by_name('sodium_channel_h_gate$h')
        assert target.assigned_to == source

        # check cannot assign already connected variable
        with pytest.raises(ValueError, match='Target already assigned'):
            local_hh_model.connect_variables('sodium_channel$h', 'sodium_channel_h_gate$h')

        # add and connect a new variable with same units
        num_eqns = len(local_hh_model.equations)
        local_hh_model.add_variable(name='newvar', units='dimensionless', public_interface='in')
        new_target = local_hh_model.get_symbol_by_name('newvar')
        local_hh_model.connect_variables('sodium_channel_h_gate$h', 'newvar')
        assert new_target.assigned_to == source
        assert len(local_hh_model.equations) == num_eqns

    def test_connect_variable2(self, local_hh_model):
        """ Tests Model.connect_variables() function. """
        num_eqns = len(local_hh_model.equations)
        # add and connect a variable that requires unit conversion
        local_hh_model.add_variable(name='newvar', units='volt', public_interface='in')
        new_target = local_hh_model.get_symbol_by_name('newvar')
        source = local_hh_model.get_symbol_by_name('leakage_current$E_L')
        local_hh_model.connect_variables('leakage_current$E_L', 'newvar')
        assert new_target.assigned_to == new_target
        assert len(local_hh_model.equations) == num_eqns + 1
        new_eqn = local_hh_model.equations[-1]
        assert new_eqn.is_Equality
        assert new_eqn.lhs == new_target
        assert new_eqn.rhs.is_Mul
        assert new_eqn.rhs.args[0].value == 0.001
        assert new_eqn.rhs.args[1] == source<|MERGE_RESOLUTION|>--- conflicted
+++ resolved
@@ -368,38 +368,21 @@
         assert v.type == 'state'
 
         # Now clamp it to -80mV
-<<<<<<< HEAD
-        rhs = model.add_number(-80, v.units)
-        model.set_equation(v, rhs)
-=======
         t = model.get_symbol_by_ontology_term(shared.OXMETA, 'time')
         equation = model.graph.nodes[sp.Derivative(v, t)]['equation']
         model.remove_equation(equation)
-        equation = sp.Eq(v, model.add_number(-80, str(v.units)))
+        equation = sp.Eq(v, model.add_number(-80, v.units)
         model.add_equation(equation)
->>>>>>> 575cb90a
 
         # Check that V is no longer a state
         v = model.get_symbol_by_ontology_term(shared.OXMETA, 'membrane_voltage')
         assert v.type != 'state'
 
         # Now make V a state again
-<<<<<<< HEAD
-        t = model.get_symbol_by_ontology_term(shared.OXMETA, 'time')
-        lhs = sp.Derivative(v, t)
         dvdt_units = v.units / t.units
-        rhs = model.add_number(0, dvdt_units)
-        model.set_equation(lhs, rhs)
-=======
-        dvdt_units = 'unlikely_unit_name'
-        model.add_unit(dvdt_units, [
-            {'units': str(v.units)},
-            {'units': str(t.units), 'exponent': -1},
-        ])
         model.remove_equation(equation)
         equation = sp.Eq(sp.Derivative(v, t), model.add_number(0, dvdt_units))
         model.add_equation(equation)
->>>>>>> 575cb90a
 
         # Check that V is a state again
         v = model.get_symbol_by_ontology_term(shared.OXMETA, 'membrane_voltage')
