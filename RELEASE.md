# Release 0.2.0
<<<<<<< HEAD
* Speed of parsing CellML models has been improved by reorganising connection processing. (PR#303)
* Removed `Model.connect_variables` as it is no longer needed by the parser.
=======
- It is now possible to pass `sort=False` to the `get_state_variables`, `get_derivatives`, `get_derived_quantities` and `get_variables_by_rdf methods` of `Model` to get unsorted results. This gives a small performance improvement when you are already sorting the result of those calls or when the order is not important.
>>>>>>> 0598f446

# Release 0.1.0
Initial release of cellmlmanip<|MERGE_RESOLUTION|>--- conflicted
+++ resolved
@@ -1,10 +1,7 @@
 # Release 0.2.0
-<<<<<<< HEAD
-* Speed of parsing CellML models has been improved by reorganising connection processing. (PR#303)
-* Removed `Model.connect_variables` as it is no longer needed by the parser.
-=======
+- Speed of parsing CellML models has been improved by reorganising connection processing. (PR#303)
+- Removed `Model.connect_variables` as it is no longer needed by the parser.
 - It is now possible to pass `sort=False` to the `get_state_variables`, `get_derivatives`, `get_derived_quantities` and `get_variables_by_rdf methods` of `Model` to get unsorted results. This gives a small performance improvement when you are already sorting the result of those calls or when the order is not important.
->>>>>>> 0598f446
 
 # Release 0.1.0
 Initial release of cellmlmanip