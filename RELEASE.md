# (unreleased)
- Fixed a bug in the parser where equations in a piecewise containing a boolean caused parsing errors.
  see https://github.com/ModellingWebLab/cellmlmanip/issues/350
- Added error message when trying to connect components that do not exist. 
- Added an error for duplicate component names.

<<<<<<< HEAD

- Fixed errors dealing with dimensionless units which have a multiplier or exponent, and added an error for offset units (where the offset is not 0) as those are not supported.
  see https://github.com/ModellingWebLab/cellmlmanip/issues/351

=======
>>>>>>> 4302a310
# Release 0.3.4
- Updated how substitution of functions that were changed in the parser are handled during analysis for fixing singularities, in order to make sure it workes with sympy 1.10
- Dropped support for python 3.5 as it is end of life.

# Release 0.3.3
- Minor performance upgrade for `Model.remove_fixable_singularities` using caching on fixing singularites. No functionality changes.

# Release 0.3.2
- Bug fix for parsing error created by version 6 of rdflib. This fix is backwards compatible with version 5 and does not change anything else.
 
# Release 0.3.1
- Added a better error message for unsupported unit celsius.

# Release 0.3.0
- Added a method `Model.remove_fixable_singularities` to remove fixable singularities in the model's equations.

# Release 0.2.3
- Fixes for sympy 1.7: 
    - Fixed the printer test (eval=false no longer exists but evaluate=false can still be used). 
    - Removed the positional arguments in Variable as these were causing issues, instead use named arguments for name and units

# Release 0.2.2
- Fixed a rendering issue with secondary trigonometric functions such as sec and acoth (PR#317). This means for example that 1 / sec(x) now renders as cos(x) instead of 1 / 1 / cos(x).

# Release 0.2.1
- Improved support for secondary trigonometric functions such as sec and acoth (PR#314).

# Release 0.2.0
- Speed of parsing CellML models has been improved by reorganising connection processing. (PR#303)
- Removed `Model.connect_variables` as it is no longer needed by the parser. (PR#303)
- It is now possible to pass `sort=False` to the `get_state_variables`, `get_derivatives`, `get_derived_quantities` and `get_variables_by_rdf` methods of `Model` to get unsorted results. This gives a small performance improvement when you are sorting the result of those calls differently or when the order is not important. (PR#302)

# Release 0.1.0
Initial release of cellmlmanip.<|MERGE_RESOLUTION|>--- conflicted
+++ resolved
@@ -1,16 +1,11 @@
 # (unreleased)
 - Fixed a bug in the parser where equations in a piecewise containing a boolean caused parsing errors.
   see https://github.com/ModellingWebLab/cellmlmanip/issues/350
-- Added error message when trying to connect components that do not exist. 
+- Added error message when trying to connect components that do not exist.
 - Added an error for duplicate component names.
-
-<<<<<<< HEAD
-
 - Fixed errors dealing with dimensionless units which have a multiplier or exponent, and added an error for offset units (where the offset is not 0) as those are not supported.
   see https://github.com/ModellingWebLab/cellmlmanip/issues/351
 
-=======
->>>>>>> 4302a310
 # Release 0.3.4
 - Updated how substitution of functions that were changed in the parser are handled during analysis for fixing singularities, in order to make sure it workes with sympy 1.10
 - Dropped support for python 3.5 as it is end of life.
