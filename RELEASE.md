--- conflicted
+++ resolved
@@ -1,9 +1,6 @@
 # Release 0.2.0
-<<<<<<< HEAD
 * Speed of parsing CellML models has been improved by reorganising connection processing. (PR#303)
-    * Removed `Model.connect_variables` as it is no longer needed by the parser.
-=======
->>>>>>> 85de4d4f
+* Removed `Model.connect_variables` as it is no longer needed by the parser.
 
 # Release 0.1.0
 Initial release of cellmlmanip