--- conflicted
+++ resolved
@@ -121,13 +121,10 @@
         if name in self._name_to_symbol:
             raise ValueError('Variable %s already exists.' % name)
 
-<<<<<<< HEAD
         # Check units
         if not isinstance(units, self.units.ureg.Unit):
             units = self.units.get_quantity(units)
 
-=======
->>>>>>> 575cb90a
         # Add variable
         self._name_to_symbol[name] = var = VariableDummy(
             name=name,
@@ -183,13 +180,8 @@
             # Get the scaling factor required to convert source units to target units
             factor = self.units.convert_to(1 * source.units, target.units).magnitude
 
-<<<<<<< HEAD
-                # Dummy to represent this factor in equations, having units for conversion
-                factor_dummy = self.add_number(factor, target.units / source.units)
-=======
             # Dummy to represent this factor in equations, having units for conversion
-            factor_dummy = self.add_number(factor, str(target.units / source.units))
->>>>>>> 575cb90a
+            factor_dummy = self.add_number(factor, target.units / source.units)
 
             # Add an equations making the connection with the required conversion
             self.equations.append(sympy.Eq(target, source.assigned_to * factor_dummy))
