"""Classes to represent a flattened CellML model and metadata about its variables."""
import logging
from enum import Enum
from io import StringIO

import networkx as nx
import rdflib
import sympy

from cellmlmanip.rdf import create_rdf_node
from cellmlmanip.units import UnitStore


logger = logging.getLogger(__name__)

# Delimiter for variables name in Sympy expressions: <component><delimiter><name>
SYMPY_SYMBOL_DELIMITER = '$'

# Float precision to use when creating sympy.Float objects
FLOAT_PRECISION = 17


class DataDirectionFlow(Enum):
    """ Direction of data flow for converting units"""
    INPUT = 1
    OUTPUT = 2


class Model(object):
    """
    A componentless representation of a CellML model, containing a list of equations, units, and RDF metadata about
    variables used in those equations.

    The main parts of a Model are 1. a list of sympy equation objects; 2. a collection of named units; and 3. an RDF
    graph that stores further meta data about the model.

    Equations are stored as ``Sympy.Eq`` objects, but with the caveat that all variables and numbers must be specified
    using the ``Sympy.Dummy`` objects returned by :meth:`add_variable()` and :meth:`add_number()`.

    Units are handled using the ``units`` property of a model, which is an instance of ``cellmlmanip.units.UnitStore``.

    RDF meta data can be attached to either the model itself or to model variables, via the CellML ``cmeta:id``
    attribute. Cmeta ids set on any other parts of CellML models are ignored.

    Cellmlmanip does not support algebraic models: the left-hand side every equation in the model must be a variable or
    a derivative.

    :param name: the name of the model e.g. from ``<model name="">``.
    :param cmeta_id: An optional cmeta id, e.g. from ``<model cmeta:id="">``.
    :param unit_store: Optional :class:`cellmlmanip.units.UnitStore` instance; if given the model will share the
        underlying registry so that conversions between model units and those from the provided store work.
    """

    def __init__(self, name, cmeta_id=None, unit_store=None):

        self.name = name
        self._cmeta_id = cmeta_id
        self.rdf_identity = create_rdf_node('#' + cmeta_id) if cmeta_id else None

        # A list of sympy.Eq equation objects
        self.equations = []

        # A UnitStore object
        if unit_store:
            self.units = UnitStore(unit_store)
        else:
            self.units = UnitStore()

        # Maps string variable names to VariableDummy objects
        self._name_to_variable = {}

        # Maps cmeta ids to VariableDummy objects
        self._cmeta_id_to_variable = {}

        # Cached nx.DiGraph of this model's equations, with number dummies or with sympy.Number objects
        self._graph = None
        self._graph_with_sympy_numbers = None

        # An RDF graph containing further meta data
        self.rdf = rdflib.Graph()

        # Map from VariableDummy to defining equation, where the variable is defined by a simple equation
        self._var_definition_map = {}

        # Map from VariableDummy to defining equation, where the variable is defined by an ODE
        self._ode_definition_map = {}

    def add_cmeta_id(self, variable):
        """
        Adds a (unique) cmeta id to the given variable.

        If the variable already has a cmeta id no action is performed.

        :param variable: A :class:`VariableDummy`.
        """
        if variable._cmeta_id is not None:
            return

        # Create new cmeta id
        cmeta_id = str(variable)
        while self.has_cmeta_id(cmeta_id):
            cmeta_id += '_'

        # Add to variable and store in mapping
        variable._set_cmeta_id(cmeta_id)
        self._cmeta_id_to_variable[cmeta_id] = variable

    def add_equation(self, equation, check_duplicates=True):
        """
        Adds an equation to this model.

        The left-hand side (LHS) of the equation must be either a variable (as a :class:`VariableDummy`) or a derivative
        (as a ``sympy.Derivative``).

        All numbers and variables used in the equation must have been obtained from this model, e.g. via
        :meth:`add_number()`, :meth:`add_variable()`, or :meth:`get_variable_by_ontology_term()`.

        :param equation: A ``sympy.Eq`` object.
        :param check_duplicates: whether to check that the equation's LHS is not already defined
        """
        assert isinstance(equation, sympy.Eq), 'The argument `equation` must be a sympy.Eq.'
        self.equations.append(equation)
        lhs = equation.lhs
        if lhs.is_Derivative:
            state_var = lhs.free_symbols.pop()
            if check_duplicates:
                self._check_duplicate_definitions(state_var, equation)
            self._ode_definition_map[state_var] = equation
        elif isinstance(lhs, VariableDummy):
            if check_duplicates:
                self._check_duplicate_definitions(lhs, equation)
            self._var_definition_map[lhs] = equation
        else:
            raise ValueError('Equation LHS should be a derivative or variable, not {}'.format(lhs))
        self._invalidate_cache()

    def _check_duplicate_definitions(self, var, equation):
        """
        Assert that a variable doesn't have an existing definition.

        :param var: the VariableDummy, either a state var or normal var
        :param equation: the new definition being added
        """
        if var in self._ode_definition_map:
            raise ValueError('The variable {} is defined twice ({} and {})'.format(
                var, equation, self._ode_definition_map[var]))
        if var in self._var_definition_map:
            raise ValueError('The variable {} is defined twice ({} and {})'.format(
                var, equation, self._var_definition_map[var]))

    def add_number(self, value, units):
        """
        Creates and returns a :class:`NumberDummy` to represent a number with units in sympy expressions.

        :param number: A number (anything convertible to float).
        :param units: A string unit name or a ``Unit`` object.

        :return: A :class:`NumberDummy` object.
        """

        # Check units
        if not isinstance(units, self.units.Unit):
            units = self.units.get_unit(units)

        return NumberDummy(value, units)

    def add_variable(self, name, units, initial_value=None, public_interface=None, private_interface=None,
                     cmeta_id=None):
        """
        Adds a variable to the model and returns a :class:`VariableDummy` to represent it in sympy expressions.

        :param name: A string name.
        :param units: A string unit name or a ``Unit`` object.
        :param initial_value: An optional initial value.
        :param public_interface: An optional public interface specifier (only required when parsing CellML).
        :param private_interface: An optional private interface specifier (only required when parsing CellML).
        :param cmeta_id: An optional string specifying a cmeta:id
        :raises ValueError: If a variable with that name already exists, or the given cmeta_id is already taken.
        :return: A :class:`VariableDummy` object.
        """
        # Check for clashes
        if name in self._name_to_variable:
            raise ValueError('Variable %s already exists.' % name)

        # Check uniqueness of cmeta id
        if cmeta_id is not None and self.has_cmeta_id(cmeta_id):
            raise ValueError('The cmeta id "%s" is already in use.' % cmeta_id)

        # Check units
        if not isinstance(units, self.units.Unit):
            units = self.units.get_unit(units)

        # Add variable
        self._name_to_variable[name] = var = VariableDummy(
            name=name,
            units=units,
            initial_value=initial_value,
            public_interface=public_interface,
            private_interface=private_interface,
            order_added=len(self._name_to_variable),
            cmeta_id=cmeta_id,
        )

        # Add cmeta id to var mapping
        if cmeta_id is not None:
            self._cmeta_id_to_variable[cmeta_id] = var

        # Invalidate cached graphs
        self._invalidate_cache()

        return var

    def transform_constants(self):
        """
        Called by CellML parser to standardise handling of 'constants'.

        Once this has been called, the only variables with an initial_value attribute will be state variables,
        and the initial value will do what it implies - hold the value the state variable should take at t=0.

        Non state variables with an initial value are actually just constants. For consistent processing later on we add
        equations defining them, and remove the initial_value attribute.
        """
        for var in self._name_to_variable.values():
            if var in self._ode_definition_map:
                assert var.initial_value is not None, 'State variable {} has no initial_value set'.format(var)
            elif var.initial_value is not None:
                value = var.initial_value
                eq = sympy.Eq(var, sympy.Float(value))
                self.add_equation(eq)
                var.initial_value = None

    def connect_variables(self, source_name: str, target_name: str):
        """Tells this model that the variable indicated by ``target_name`` should get its value from the variable
        indicated by ``source_name``.

        If the variables' units are not the same, an equation will be added to the target component.

        This method will only work if the source variable has been assigned a value, either through an equation or by
        connecting it (directly or indirectly) to a variable with an equation. If this is not yet the case, ``False`` is
        returned. If successful the method returns ``True``.

        :param source_name: The source variable name
        :param target_name: The target variable name
        """
        logger.debug('connect_variables(%s ⟶ %s)', source_name, target_name)

        source = self._name_to_variable[source_name]
        target = self._name_to_variable[target_name]

        # If the source variable has not been assigned a value, we can't make this connection
        if not source.assigned_to:
            logger.info('The source variable has not been assigned a value yet', target.name, source.name)
            return False

        # If target is already assigned this is an error
        if target.assigned_to:
            raise ValueError('Target already assigned to %s before assignment to %s' %
                             (target.assigned_to, source.assigned_to))

        if target in self._var_definition_map:
            raise ValueError('Multiple definitions for {} ({} and {})'.format(
                target, source, self._var_definition_map[target]))

        # If source/target variable is in the same unit
        if source.units == target.units:
            # Direct substitution is possible
            target.assigned_to = source.assigned_to
            # everywhere the target variable is used, replace with source variable,
            # updating the definition maps accordingly
            for index, equation in enumerate(self.equations):
                self.equations[index] = new_eq = equation.xreplace({target: source.assigned_to})
                if equation.lhs.is_Derivative:
                    state_var = equation.lhs.free_symbols.pop()
                    assert state_var in self._ode_definition_map
                    self._ode_definition_map[state_var] = new_eq
                else:
                    assert equation.lhs in self._var_definition_map
                    self._var_definition_map[equation.lhs] = new_eq
            if target in self._ode_definition_map:
                self._ode_definition_map[source.assigned_to] = self._ode_definition_map[target]
                del self._ode_definition_map[target]

        # Otherwise, this connection requires a conversion
        else:
            # Get the scaling factor required to convert source units to target units
            factor = self.units.convert(1 * source.units, target.units).magnitude

            # Dummy to represent this factor in equations, having units for conversion
            factor_dummy = self.add_number(factor, target.units / source.units)

            # Add an equations making the connection with the required conversion
            self.add_equation(sympy.Eq(target, source.assigned_to * factor_dummy))

            logger.info('Connection req. unit conversion: %s', self.equations[-1])

            # The assigned variable for this variable is itself
            target.assigned_to = target

        logger.debug('Updated target: %s', target)

        # Invalidate cached graphs
        self._invalidate_cache()

        return True

    def add_rdf(self, rdf: str):
        """ Takes an RDF string and stores it in the model's RDF graph. """
        self.rdf.parse(StringIO(rdf))

    def check_left_right_units_equal(self, equality):
        """
        Checks whether the LHS and RHS in a ``sympy.Eq`` have the same units.
        :param equality: A ``sympy.Eq``.
        """
        lhs_units = self.units.evaluate_units(equality.lhs)
        rhs_units = self.units.evaluate_units(equality.rhs)
        assert self.units.is_equivalent(rhs_units, lhs_units), 'Units %s %s != %s %s' % (
            self.units.format(lhs_units), self.units.format(lhs_units, True),
            self.units.format(rhs_units), self.units.format(rhs_units, True),
        )

    def get_equations_for(self, variables, recurse=True, strip_units=True):
        """Get all equations for a given collection of variables.

        Results are sorted first by dependencies, then by variable name.

        :param variables: The variables to get the equations for (as :class:`VariableDummy` objects).
        :param recurse: Indicates whether to recurse the equation graph, or to return only the top level equations.
        :param strip_units: If ``True``, all ``sympy.Dummy`` objects representing number with units will be replaced
            with ordinary sympy number objects.
        """
        # Get graph
        if strip_units:
            graph = self.graph_with_sympy_numbers
        else:
            graph = self.graph

        # Get sorted list of variables
        sorted_variables = nx.lexicographical_topological_sort(graph, key=str)

        # Create set of variables for which we require equations
        required_variables = set()
        for output in variables:
            required_variables.add(output)
            if recurse:
                required_variables.update(nx.ancestors(graph, output))
            else:
                required_variables.update(graph.pred[output])

        eqs = []
        for variable in sorted_variables:
            # Ignore variables we don't need
            if variable not in required_variables:
                continue

            # Get equation
            eq = graph.nodes[variable]['equation']

            # Skip variables that are not set with an equation
            if eq is None:
                continue

            eqs.append(eq)

        return eqs

    def get_derivatives(self):
        """Returns a list of ``sympy.Derivative`` objects found as LHS in the given model graph.
        The list is ordered by appearance in the cellml document.
        """
        derivatives = [v for v in self.graph if isinstance(v, sympy.Derivative)]
        return sorted(derivatives, key=lambda deriv: deriv.args[0].order_added)

    def get_derived_quantities(self):
        """Returns a list of derived quantities found in the given model graph.
        A derived quantity is any variable that is not a state variable or parameter/constant.
        """
        derived_quantities = [v for v, node in self.graph.nodes.items()
                              if not isinstance(v, sympy.Derivative)
                              and node.get('variable_type', '') not in ('state', 'free', 'parameter')]
        return sorted(derived_quantities, key=lambda var: var.order_added)

    def get_state_variables(self):
        """
        Returns a list of state variables found in the given model graph (ordered by appearance in the CellML document).
        """
        states = list(self._ode_definition_map.keys())
        return sorted(states, key=lambda state_var: state_var.order_added)

    def get_free_variable(self):
        """Returns the free variable in this model (if any)."""
        for v, node in self.graph.nodes.items():
            if node.get('variable_type', '') == 'free':
                return v

        raise ValueError('No free variable set in model.')  # pragma: no cover

    def get_rdf_annotations(self, subject=None, predicate=None, object_=None):
        """Searches the RDF graph and returns 'triples matching the given parameters'

        :param subject: the subject of the triples returned
        :param predicate: the predicate of the triples returned
        :param object_: the object of the triples returned

        ``subject`` ``predicate`` and ``object_`` are optional, if None then any triple matches
        if all are none, all triples are returned
        ``subject`` ``predicate`` and ``object_`` can be anything valid as input to create_rdf_node
        typically an (NS, local) pair, a string or None"""
        subject = create_rdf_node(subject)
        predicate = create_rdf_node(predicate)
        object_ = create_rdf_node(object_)
        return self.rdf.triples((subject, predicate, object_))

    def get_rdf_value(self, subject, predicate):
        """Get the value of an RDF object connected to ``subject`` by ``predicate``.

        :param subject: the object of the triple returned
        :param predicate: the object of the triple returned

        Note: expects exactly one triple to match and the result to be a literal. It's string value is  returned."""
        triples = list(self.get_rdf_annotations(subject, predicate))
        assert len(triples) == 1
        assert isinstance(triples[0][2], rdflib.Literal)
        value = str(triples[0][2]).strip()  # Could make this cleverer by considering data type if desired
        return value

    def get_variable_by_cmeta_id(self, cmeta_id):
        """
        Searches the model and returns the variable with the given cmeta id.

        To get variables from e.g. an oxmeta ontology term, use :meth:`get_variable_by_ontology_term()`.

        :param cmeta_id: Either a string id or :class:`rdflib.URIRef` instance.
        :returns: A :class:`VariableDummy` object
        """

        # Get cmeta_id from URIRef
        if isinstance(cmeta_id, rdflib.term.Node):
            assert isinstance(cmeta_id, rdflib.URIRef), 'Non-resource {} annotated.'.format(cmeta_id)
            cmeta_id = str(cmeta_id)
            if cmeta_id[0] != '#':
                # TODO This should eventually be implemented?
                raise NotImplementedError(
                    'Non-local annotations are not supported.')
            cmeta_id = cmeta_id[1:]

        # Get variable by cmeta id string
        assert isinstance(cmeta_id, str)
        try:
            return self._cmeta_id_to_variable[cmeta_id]
        except KeyError:
            raise KeyError('No variable with cmeta id "%s" found.' % str(cmeta_id))

    def get_variable_by_name(self, name):
        """ Returns the variable with the given ``name``. """
        return self._name_to_variable[name]

    def get_variable_by_ontology_term(self, term):
        """Searches the RDF graph for a variable annotated with the given ``term`` and returns it.

        Specifically, this method searches for a unique variable annotated with
        predicate ``http://biomodels.net/biology-qualifiers/is`` and the object
        specified by ``term``.

        Will raise a ``KeyError`` if no variable with the given annotation is
        found, and a ``ValueError`` if more than one variable with the given
        annotation is found.

        :param term: anything suitable as an input to :meth:`create_rdf_node`; typically either an RDF
            node already, or a tuple ``(namespace_uri, local_name)``.
        """
        variables = self.get_variables_by_rdf(('http://biomodels.net/biology-qualifiers/', 'is'), term)
        if len(variables) == 1:
            return variables[0]
        elif not variables:
            raise KeyError('No variable annotated with {} found.'.format(term))
        else:
            raise ValueError('Multiple variables annotated with {}'.format(term))

    def get_variables_by_rdf(self, predicate, object_=None):
        """Searches the RDF graph for variables annotated with the given predicate and object (e.g. ``is oxmeta:time``)
        and returns the associated variables sorted in document order.

        Both ``predicate`` and ``object_`` (if given) must be ``(namespace, local_name)`` tuples or string literals.
        """
        predicate = create_rdf_node(predicate)
        object_ = create_rdf_node(object_)

        # Find variables, sort and return
        variables = [self.get_variable_by_cmeta_id(result) for result in self.rdf.subjects(predicate, object_)]
        return sorted(variables, key=lambda sym: sym.order_added)

    def get_ontology_terms_by_variable(self, variable, namespace_uri=None):
        """
        Returns all ontology terms linked to the variable ``variable`` via the
        ``http://biomodels.net/biology-qualifiers/is`` predicate.

        :param variable: The variable to search for (as a :class:`VariableDummy` object).
        :param namespace_uri: An optional namespace URI. If given, only terms within the given namespace will be
            returned.
        :returns: A list of term names.
        """
        ontology_terms = []
        if variable.rdf_identity:
            predicate = create_rdf_node(('http://biomodels.net/biology-qualifiers/', 'is'))
            for object in self.rdf.objects(variable.rdf_identity, predicate):
                # Filter by namespace
                if namespace_uri is None or str(object).startswith(namespace_uri):
                    uri_parts = str(object).split('#')
                    ontology_terms.append(uri_parts[-1])
        return ontology_terms

    def get_definition(self, variable):
        """Get the equation (if any) defining the given variable.

        :param variable: The variable to look up (as a class:`VariableDummy`. If this appears as the LHS of a straight
            assignment, or the state variable in an ODE, the corresponding equation will be returned.
        :returns: A Sympy equation, or ``None`` if the variable is not defined by an equation.
        """
        defn = self._ode_definition_map.get(variable)
        if defn is None:
            defn = self._var_definition_map.get(variable)
        return defn

    @property
    def graph(self):
        """ A ``networkx.DiGraph`` containing the model equations. """
        # TODO: Set the parameters of the model (parameters rather than use initial values)

        # Return cached graph
        if self._graph is not None:
            return self._graph

        # Store variables, their attributes and their relationships in a directed graph
        graph = nx.DiGraph()

        equation_count = 0

        # Add a node for every variable in the model, and set variable types
        for equation in self.equations:
            equation_count += 1

            # Add the lhs of the equation to the graph
            lhs = equation.lhs
            graph.add_node(lhs, equation=equation)

            # Update variable meta data based on the variable's role in the model
            if lhs.is_Derivative:
                # Get the state symbol and update the variable information
                state_symbol = lhs.free_symbols.pop()
                state_symbol.type = 'state'

                # Get the free symbol and update the variable information
                free_symbol = lhs.variables[0]
                free_symbol.type = 'free'
            elif equation.rhs.is_number:
                lhs.type = 'parameter'
            else:
                lhs.type = 'computed'

        # Sanity check: none of the lhs have the same hash
        assert len(graph.nodes) == equation_count

        # Sanity check: all the lhs are unique in meaning (sympy.Dummy: same name != same hash)
        assert len(set([str(x) for x in graph.nodes])) == equation_count

        # Add edges between the nodes
        for equation in self.equations:
            lhs = equation.lhs

            # for each of the symbols or derivatives on the rhs of the equation
            for rhs in self.find_variables_and_derivatives([equation.rhs]):

                if rhs in graph.nodes:
                    # If the symbol maps to a node in the graph just add the dependency edge
                    graph.add_edge(rhs, lhs)
                elif rhs.type in ['state', 'free']:
                    # If the variable is a state or free variable of a derivative
                    graph.add_node(rhs, equation=None, variable_type=rhs.type)
                    graph.add_edge(rhs, lhs)
                else:
                    assert False, 'Unexpected variable {} on RHS'.format(rhs)  # pragma: no cover

            # check that the free  and state variables are defined as a node
            if lhs.is_Derivative:
                state_symbol = lhs.free_symbols.pop()
                free_symbol = lhs.variables[0]
                if free_symbol not in graph.nodes:
                    graph.add_node(free_symbol, equation=None, variable_type=free_symbol.type)
                if state_symbol not in graph.nodes:
                    graph.add_node(state_symbol, equation=None, variable_type=state_symbol.type)

        # Store variable type in the graph too
        for variable in graph.nodes:
            if not variable.is_Derivative:
                assert variable.type is not None
                graph.nodes[variable]['variable_type'] = variable.type

        # Cache graph and return
        self._graph = graph
        return graph

    @property
    def graph_with_sympy_numbers(self):
        """
        A ``networkx.DiGraph`` containing the model equations, but with numbers represented as sympy ``Number`` objects
        instead of dummies.
        """
        if self._graph_with_sympy_numbers is not None:
            return self._graph_with_sympy_numbers

        # Get a clone of the graph
        graph = self.graph.copy()

        # Replace dummies with Float objects
        for node in graph.nodes:
            equation = graph.nodes[node]['equation']
            if equation is None:
                continue

            # Get all the dummy symbols on the RHS
            dummies = equation.rhs.atoms(sympy.Dummy)

            # Get any dummy symbols which are placeholders for numbers
            subs_dict = {d: sympy.Float(d.value, FLOAT_PRECISION) for d in dummies if isinstance(d, NumberDummy)}

            # And replace the equation with one with the rhs subbed with sympy.Number objects
            if subs_dict:
                # Update rhs
                rhs = equation.rhs.subs(subs_dict)

                # Check if simplification removed dependencies on other variables, and if so remove the corresponding
                # edges.
                refs = self.find_variables_and_derivatives([rhs])
                edges = list(graph.in_edges(equation.lhs))
                for edge in edges:
                    ref = edge[0]
                    if ref not in refs:
                        graph.remove_edge(ref, equation.lhs)

                # Replace equation
                graph.nodes[node]['equation'] = sympy.Eq(equation.lhs, rhs)

        # Cache graph and return
        self._graph_with_sympy_numbers = graph
        return graph

    def has_cmeta_id(self, cmeta_id):
        """
        Returns ``True`` only if the given ``cmeta_id`` exists in this model.

        Note that only cmeta ids on variables or the model itself are checked and supported.
        """
        # Check if it's the model id
        if cmeta_id == self._cmeta_id and cmeta_id is not None:
            return True

        # Check if it's a variable id. All other cmeta_ids in the original CellML are ignored.
        return cmeta_id in self._cmeta_id_to_variable

    def has_ontology_annotation(self, variable, namespace_uri=None):
        """Checks that there is at least one result for
        :meth:`Model.get_ontology_terms_by_variable(variable, namespace_uri)`.
        """
        return len(self.get_ontology_terms_by_variable(variable, namespace_uri)) != 0

    def _invalidate_cache(self):
        """ Removes cached graphs: should be called after manipulating variables or equations. """
        self._graph = None
        self._graph_with_sympy_numbers = None

<<<<<<< HEAD
    def get_value(self, variable):
        """ Returns the evaluated value of the given variable's RHS. """
        return float(self.graph.nodes[variable]['equation'].rhs.evalf())
=======
    def is_state(self, variable):
        """ Checks if the given ``variable`` is a state variable (i.e. if it's defined by an ODE). """
        return variable in self._ode_definition_map

    def get_value(self, symbol):
        """ Returns the evaluated value of the given symbol's RHS. """
        return float(self.graph.nodes[symbol]['equation'].rhs.evalf())
>>>>>>> aa906088

    def find_variables_and_derivatives(self, expressions):
        """ Returns a set containing all variables and derivatives referenced in a list of expressions.

        Note that we can't just use ``.atoms(VariableDummy, sympy.Derivative)`` for this, because it
        will return the state and free variables from inside derivatives, which is not what we want.

        :param expressions: an iterable of expressions to get variables for.
        :return: a set of variables and derivatives, as :class:`VariableDummy` and ``sympy.Derivative`` respectively.
        """
        variables = set()
        for expr in expressions:
            if expr.is_Derivative or isinstance(expr, VariableDummy):
                variables.add(expr)
            else:
                variables |= self.find_variables_and_derivatives(expr.args)
        return variables

    def remove_equation(self, equation):
        """
        Removes an equation from the model.

        :param equation: The equation to remove.
        """
        try:
            self.equations.remove(equation)
        except ValueError:
            raise KeyError('Equation not found in model ' + str(equation))

        # Update dependency maps
        lhs = equation.lhs
        if lhs.is_Derivative:
            del self._ode_definition_map[lhs.free_symbols.pop()]
        else:
            del self._var_definition_map[lhs]

        # Invalidate cached equation graphs
        self._invalidate_cache()

    def remove_variable(self, variable):
        """Remove a variable and its defining equation from the model.

        This will remove the equation either that defines ``variable`` directly, or if it is a state variable the
        corresponding ODE. All annotations about this variable are also removed from the RDF graph.

        :param VariableDummy variable: the variable to remove
        """
        # Remove defining equation
        defn = self.get_definition(variable)
        if defn is not None:
            self.remove_equation(defn)

        # Remove any annotations
        if variable.rdf_identity:
            for triple in self.rdf.triples((variable.rdf_identity, None, None)):
                self.rdf.remove(triple)

        # Remove references to variable and invalidate cache
        del self._name_to_variable[variable.name]
        if variable._cmeta_id is not None:
            del self._cmeta_id_to_variable[variable._cmeta_id]
        self._invalidate_cache()

    def transfer_cmeta_id(self, source, target):
        """
        Removes the ``cmeta_id`` from the variable ``source`` and adds it to ``target``.

        Raises a ``ValueError`` if ``source`` doesn't have a cmeta id, or if ``target`` already has a cmeta id.
        """
        if source._cmeta_id is None:
            raise ValueError('Cannot transfer cmeta id: source variable has no cmeta id.')
        if target._cmeta_id is not None:
            raise ValueError('Cannot transfer cmeta id: target variable already has a cmeta id.')

        # Transfer id
        target._set_cmeta_id(source._cmeta_id)
        source._set_cmeta_id(None)

        # Update mapping
        self._cmeta_id_to_variable[target._cmeta_id] = target

    def variables(self):
        """ Returns an iterator over this model's variables. """
        return self._name_to_variable.values()

    def convert_variable(self, original_variable, units, direction):
        """
        Add a new linked version of the given variable in the desired units.

        If the variable already has the requested units, no changes are made and the original variable is returned.
        Otherwise ``direction`` specifies how information flows between the new variable and the original, and
        hence what new equation(s) are added to the model to perform the conversion.
        If ``INPUT`` then the original variable takes its value from the newly added variable;
        if ``OUTPUT`` then the opposite happens.

        Any ``cmeta:id`` attribute on the original variable is moved to the new one, so ontology annotations will refer
        to the new variable.

        Similarly if the direction is ``INPUT`` then any initial value will be moved to the new variable
        (and converted appropriately).

        For example::

            Original model
                var{time} time: ms {pub: in};
                var{sv11} sv1: mV {init: 2};

                ode(sv1, time) = 1{mV_per_ms};

        convert_variable(time, second, DataDirectionFlow.INPUT)

        becomes
                var time: ms;
                var{time} time_converted: s;
                var{sv11} sv1: mV {init: 2};
                var sv1_orig_deriv mV_per_ms

                time = 1000 * time_converted;
                sv1_orig_deriv = 1{mV_per_ms}
                ode(sv1, time_converted) = 1000 * sv1_orig_deriv


        convert_variable(time, second, DataDirectionFlow.OUTPUT)

            creates model
                var{time} time: ms {pub: in};
                var{sv11} sv1: mV {init: 2};
                var{time} time_converted: s

                ode(sv1, time) = 1{mV_per_ms};
                time_converted = 0.001 * time

        :param original_variable: the VariableDummy object representing the variable in the model to be converted
        :param units: a Pint unit object representing the units to convert variable to (note if variable is already
                      in these units, model remains unchanged and the original variable is returned
        :param direction: either DataDirectionFlow.INPUT; the variable to be changed is an input and all affected
                          equations will be adjusted
                          or DataDirectionFlow.OUTPUT; the variable to be changed is an output, equations
                          are unaffected apart from converting the actual output
        :return: new variable with desired units, or original unchanged if conversion was not necessary
        :raises DimensionalityError: if the unit conversion is impossible
        """
        # assertion errors will be thrown here if arguments are incorrect type
        self._check_arguments_for_convert_variables(original_variable, units, direction)

        original_units = original_variable.units
        # no conversion necessary
        if 1 * original_units == 1 * units:
            return original_variable

        # conversion_factor for old units to new
        # throws DimensionalityError if unit conversion is not possible
        cf = self.units.get_conversion_factor(from_unit=original_units, to_unit=units)

        state_symbols = self.get_state_variables()
        free_symbol = self.get_free_variable()
        # create new variable and relevant equations
        new_variable = self._convert_variable_instance(original_variable, cf, units, direction)

        # if is output do not need to do additional changes for state/free symbols
        if direction == DataDirectionFlow.OUTPUT:
            return new_variable

        new_derivatives = []
        # if state variable
        if original_variable in state_symbols:
            new_derivatives.append(self._convert_state_variable_deriv(original_variable, new_variable, cf))

        # if free variable
        if original_variable == free_symbol:
            # for each derivative wrt to free variable add necessary variables/equations
            for ode in [eq for v, eq in sorted(self._ode_definition_map.items(),
                                               key=lambda v_eq: v_eq[0].order_added)]:
                if ode.args[0].args[1].args[0] == original_variable:
                    new_derivatives.append(self._convert_free_variable_deriv(ode, new_variable, cf))

        # replace any instances of derivative of rhs of other eqns with new derivative variable
        for new_derivative in new_derivatives:
            self._replace_derivatives(new_derivative)

        self._invalidate_cache()

        return new_variable

    def _check_arguments_for_convert_variables(self, variable, units, direction):
        """
        Checks the arguments of the convert_variable function.
        :param variable: variable must be a VariableDummy object present in the model
        :param units: units must be a pint Unit object in this model
        :param direction: must be part of DataDirectionFlow enum
       """
        # variable should be a VariableDummy
        assert isinstance(variable, VariableDummy)

        # variable must be in model
        assert variable.name in self._name_to_variable

        # units should be a pint Unit object in the registry for this model
        assert isinstance(units, self.units.Unit)

        # direction should be part of enum
        assert isinstance(direction, DataDirectionFlow)

    def _replace_derivatives(self, new_derivative):
        """
        Function to replace an instance of a derivative that occurs on the RHS of any equation
        :param new_derivative: new variable representing the derivative
        """
        for equation in self.equations.copy():
            for argument in equation.rhs.atoms(sympy.Derivative):
                if new_derivative['expression'] == argument:
                    # add new equation
                    new_eqn = equation.subs(new_derivative['expression'], new_derivative['variable'])
                    self.remove_equation(equation)
                    self.add_equation(new_eqn)
                    break

    def _create_new_deriv_variable_and_equation(self, eqn, derivative_variable):
        """
        Create a new variable and equation for the derivative.
        :param eqn: the original derivative eqn
        :param derivative_variable: the dependent variable
        :return: new variable for the derivative
        """
        # 1. create a new variable
        deriv_name = self._get_unique_name(derivative_variable.name + '_orig_deriv')
        deriv_units = self.units.evaluate_units(eqn.args[0])
        new_deriv_variable = self.add_variable(name=deriv_name, units=deriv_units)

        # 2. create new equation and remove original
        expression = sympy.Eq(new_deriv_variable, eqn.args[1])
        self.remove_equation(eqn)
        self.add_equation(expression)

        return new_deriv_variable

    def _convert_free_variable_deriv(self, eqn, new_variable, cf):
        """
        Create relevant variables/equations when converting a free variable within a derivative.
        :param eqn: the derivative equation containing free variable
        :param new_variable: the new variable representing the converted symbol [new_units]
        :param cf: conversion factor for unit conversion [new units/old units]
        """
        derivative_variable = eqn.args[0].args[0]  # units [x]
        # 1. create a new variable/equation for original derivative
        # will have units [x/old units]
        new_deriv_variable = self._create_new_deriv_variable_and_equation(eqn, derivative_variable)

        # 2. create equation for derivative wrt new variable
        # dx/dnewvar [x/new units] = new_deriv_var [x/old units] / cf [new units/old units]
        expression = sympy.Eq(sympy.Derivative(derivative_variable, new_variable), new_deriv_variable / cf)
        self.add_equation(expression)
        return {'variable': new_deriv_variable, 'expression': eqn.args[0]}

    def _convert_state_variable_deriv(self, original_variable, new_variable, cf):
        """
        Create relevant variables/equations when converting a state variable.
        :param original_variable: the variable to be converted [old units]
        :param new_variable: the new variable representing the converted symbol [new units]
        :param cf: conversion factor for unit conversion [new units/old units]
        :return: a dictionary containing the 'variable' and 'expression' for new derivative
        """
        # 1. find the derivative equation for this variable
        eqn = self._ode_definition_map[original_variable]

        # get free variable symbol
        # units [x]
        wrt_variable = eqn.args[0].args[1]

        # 1. create a new variable/equation for original derivative
        # will have units [old units/x]
        new_deriv_variable = self._create_new_deriv_variable_and_equation(eqn, original_variable)

        # 2. add a new derivative equation
        # dnewvar/dx [new units/x] = new_deriv_var [old units/x] * cf [new units/old units]
        expression = sympy.Eq(sympy.Derivative(new_variable, wrt_variable), new_deriv_variable * cf)
        self.add_equation(expression)
        return {'variable': new_deriv_variable, 'expression': eqn.args[0]}

    def _convert_variable_instance(self, original_variable, cf, units, direction):
        """
        Internal function to create new variable and an equation for it.
        :param original_variable: VariableDummy object to be converted [old units]
        :param cf: conversion factor [new units/old units]
        :param units: Unit object for new units
        :param direction: enumeration value specifying input or output
        :return: the new variable created [new units]
        """
        # Get unique name for new variable
        new_name = self._get_unique_name(original_variable.name + '_converted')

        # If original has initial_value calculate new initial value (only needed for INPUT case)
        new_value = None
        if direction == DataDirectionFlow.INPUT and original_variable.initial_value:
            new_value = original_variable.initial_value * cf

        # Create new variable
        new_variable = self.add_variable(name=new_name, units=units, initial_value=new_value)

        # Transfer cmeta id from original to new variable if the original variable has one
        if original_variable._cmeta_id is not None:
            self.transfer_cmeta_id(original_variable, new_variable)

        # Add/remove/replace equations
        if direction == DataDirectionFlow.INPUT:
            # if direction is input; original var will be replaced by equation so do not need to store initial value
            original_variable.initial_value = None

            # find the equation for the original variable (if any): orig_var = rhs
            # remove equation from model
            # add eqn for new variable in terms of rhs of equation
            #     new_var [new units] = rhs [old units] * cf [new units/old units]
            original_equation = self._var_definition_map.get(original_variable)
            if original_equation is not None:
                new_equation = sympy.Eq(new_variable, original_equation.args[1] * cf)
                self.remove_equation(original_equation)
                self.add_equation(new_equation)

            # add eqn for original variable in terms of new variable
            #     orig_var [old units] = new var [new units] / cf [new units/old units]
            expression = sympy.Eq(original_variable, new_variable / cf)
            self.add_equation(expression, check_duplicates=False)
        else:
            # if direction is output add eqn for new variable in terms of original variable
            #     new_var [new units] = orig_var [old units] * cf [new units/old units]
            expression = sympy.Eq(new_variable, original_variable * cf)
            self.add_equation(expression)

        return new_variable

    def _get_unique_name(self, name):
        """Function to create a unique name within the model.
        :param str name: Suggested unique name
        :return str: guaranteed unique name
        """
        if name in self._name_to_variable:
            name = self._get_unique_name(name + '_a')
        return name


class NumberDummy(sympy.Dummy):
    """
    Used to represent a number with a unit, inside a Sympy expression.

    Unlike sympy expressions, this number type will never be removed in simplify operations etc.

    Number dummies should never be created directly, but always via :meth:`Model.add_number()`

    Assumes the value is real.
    """

    # Sympy annoyingly overwrites __new__
    def __new__(cls, value, *args, **kwargs):
        return super().__new__(cls, str(value), real=True)

    def __init__(self, value, units):
        self.value = float(value)
        self.units = units

    def __float__(self):
        return self.value

    def __str__(self):
        return str(self.value)


class VariableDummy(sympy.Dummy):
    """
    Used to represent a variable (with meta data) in a Sympy expression.

    Variable dummies should never be created directly, but always via :meth:`Model.add_variable()`.

    For the constructor arguments, see :meth:`Model.add_variable()`.

    Assumes the value is real.
    """

    # Sympy annoyingly overwrites __new__
    def __new__(cls, name, *args, **kwargs):
        return super().__new__(cls, name, real=True)

    def __init__(self,
                 name,
                 units,
                 initial_value=None,
                 public_interface=None,
                 private_interface=None,
                 order_added=None,
                 cmeta_id=None):
        self.name = name
        self.units = units
        self.initial_value = None if initial_value is None else float(initial_value)

        # Interface properties, only used during parsing
        self.public_interface = public_interface
        self.private_interface = private_interface

        # Variables are either 'source' variables, or receive their value from
        # a variable that they're connected to (using CellML connections).
        # The ``assigned_to`` property is used to indicate where this object
        # receives its value.
        self.assigned_to = None
        if not (private_interface == 'in' or public_interface == 'in'):
            self.assigned_to = self

        # Optional order added, used for sorting sometimes.
        self.order_added = order_added

        # Optional cmeta id
        self._cmeta_id = self._rdf_identity = None
        self._set_cmeta_id(cmeta_id)

        # This variable's type
        # TODO: Define allowed types via enum
        self.type = None

    @property
    def cmeta_id(self):
        """Provides read-only access the the cmeta id."""
        return self._cmeta_id

    def __str__(self):
        return self.name

    def _set_cmeta_id(self, cmeta_id):
        """ Sets this variable's cmeta id. Should only be called by Model, which can verify cmeta id uniqueness. """
        self._cmeta_id = cmeta_id
        if cmeta_id is None:
            self._rdf_identity = None
        else:
            self._rdf_identity = create_rdf_node('#' + self._cmeta_id)

    @property
    def rdf_identity(self):
        """The RDF identity for this variable (will be ``None`` unless the variable has a cmeta id)."""
        return self._rdf_identity
<|MERGE_RESOLUTION|>--- conflicted
+++ resolved
@@ -522,6 +522,10 @@
             defn = self._var_definition_map.get(variable)
         return defn
 
+      def get_value(self, variable):
+        """ Returns the evaluated value of the given variable's RHS. """
+        return float(self.graph.nodes[variable]['equation'].rhs.evalf())
+
     @property
     def graph(self):
         """ A ``networkx.DiGraph`` containing the model equations. """
@@ -669,19 +673,9 @@
         self._graph = None
         self._graph_with_sympy_numbers = None
 
-<<<<<<< HEAD
-    def get_value(self, variable):
-        """ Returns the evaluated value of the given variable's RHS. """
-        return float(self.graph.nodes[variable]['equation'].rhs.evalf())
-=======
     def is_state(self, variable):
         """ Checks if the given ``variable`` is a state variable (i.e. if it's defined by an ODE). """
         return variable in self._ode_definition_map
-
-    def get_value(self, symbol):
-        """ Returns the evaluated value of the given symbol's RHS. """
-        return float(self.graph.nodes[symbol]['equation'].rhs.evalf())
->>>>>>> aa906088
 
     def find_variables_and_derivatives(self, expressions):
         """ Returns a set containing all variables and derivatives referenced in a list of expressions.
