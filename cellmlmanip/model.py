--- conflicted
+++ resolved
@@ -560,13 +560,8 @@
         return defn
 
     def get_value(self, variable):
-<<<<<<< HEAD
         """Returns the evaluated value of the given variable's RHS."""
-        return float(self.graph.nodes[variable]['equation'].rhs.evalf())
-=======
-        """ Returns the evaluated value of the given variable's RHS. """
         return float(self.graph.nodes[variable]['equation'].rhs)
->>>>>>> 1fea0028
 
     @property
     def graph(self):
